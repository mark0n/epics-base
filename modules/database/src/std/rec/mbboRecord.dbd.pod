--- conflicted
+++ resolved
@@ -181,8 +181,7 @@
 
 =cut
 
-<<<<<<< HEAD
-	include "dbCommon.dbd"
+        include "dbCommon.dbd"
     %/* Declare Device Support Entry Table */
     %struct mbboRecord;
     %typedef struct mbbodset {
@@ -191,9 +190,6 @@
     %} mbbodset;
     %#define HAS_mbbodset
     %
-=======
-        include "dbCommon.dbd"
->>>>>>> 96f9f355
 	field(VAL,DBF_ENUM) {
 		prompt("Desired Value")
 		promptgroup("50 - Output")
