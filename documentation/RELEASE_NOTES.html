--- conflicted
+++ resolved
@@ -29,7 +29,6 @@
 <h3>Launchpad Bugs</h3>
 
 <p>The list of tracked bugs fixed in this release can be found on the
-<<<<<<< HEAD
 <a href="https://launchpad.net/epics-base/+milestone/7.0.2">Launchpad Milestone
 page for EPICS Base 7.0.2</a>.</p>
 
@@ -109,13 +108,11 @@
 be happy to try and answer them!</p>
 
 
-<h2 align="center">Changes from the 3.16 branch since 3.16.1</h2>
-
-<!-- Insert inherited items immediately below here ... -->
-=======
+<h2 align="center">Changes between 3.16.1 and 3.16.2</h2>
+
+<p>The list of tracked bugs fixed in this release can be found on the
 <a href="https://launchpad.net/epics-base/+milestone/3.16.2">Launchpad Milestone
 page for EPICS Base 3.16.2</a>.</p>
->>>>>>> 7c90e6ed
 
 <h3>Status reporting for the callback and scanOnce task queues</h3>
 
