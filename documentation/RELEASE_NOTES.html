--- conflicted
+++ resolved
@@ -15,7 +15,21 @@
 <h2 align="center">Changes between 3.14.x and 3.15.0.x</h2>
 <!-- Insert new items immediately below here ... -->
 
-<<<<<<< HEAD
+<h3>RTEMS and VxWorks Test Harnesses</h3>
+
+<p>The original libCom test harness has been renamed <tt>libComTestHarness</tt>,
+and two additional test harnesses have been created <tt>dbTestHarness</tt> and
+<tt>filterTestHarness</tt> which are all built for RTEMS and vxWorks targets.
+The new ones include tests in src/ioc/db/test and src/std/filters/test.</p>
+
+<p>Running the new tests requires additional .db and .dbd files to be loaded at
+runtime, which can be found in the relevant source directory or its O.Common
+subdirectory. If the target can access the Base source tree directly it may be
+simplest to cd to the relevant source directory before running the test.</p>
+
+<p>For RTEMS users the current directory is determined in a BSP specific way.
+See rtems_init.c and setBootConfigFromNVRAM.c in src/libCom/RTEMS.</p>
+
 <h3>New API to hook into thread creation</h3>
 
 <p>A hook API has been added allowing user-supplied functions to be called
@@ -26,19 +40,6 @@
 
 <p>The API also supports a mapping operation, calling a user-supplied function
 for every thread that is currently running.</p>
-=======
-<h3>Additional RTEMS/vxWorks Test Harness</h3>
-
-<p>A second test harness dbTestHarness is built for RTEMS and vxWorks targets.
-This includes tests in src/iocs/db/test.</p>
-
-<p>Running this test requires additional files to be loaded during runtime.
-These files "src/iocs/db/test/*.db*" must be present in the current directory
-when dbTestHarness is run.</p>
-
-<p>For RTEMS users the current directory is determined in a BSP specific way.
-See rtems_init.c and setBootConfigFromNVRAM.c in src/libCom/RTEMS.</p>
->>>>>>> 59020b3a
 
 <h3>New scan rate units</h3>
 
