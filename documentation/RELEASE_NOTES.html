<!DOCTYPE html PUBLIC "-//W3C//DTD HTML 4.01 Transitional//EN"
    "http://www.w3.org/TR/html4/loose.dtd">
<html>
<head>
  <meta http-equiv="content-type" content="text/html; charset=iso-8859-1">
  <title>EPICS 7.0 Release Notes</title>
</head>

<body lang="en">

<p>These release notes describe changes that have been made since the previous
release of this series of EPICS Base. <b>Note that changes which were merged up
from commits to new releases in an older Base series are not described at the
top of this file but have entries that appear lower down, under the series to
which they were originally committed.</b> Thus it is important to read more than
just the first section to understand everything that has changed in each
release.</p>

<p>The external PVA submodules each have their own separate set of release notes
which should also be read to understand what has changed since an earlier
release.</p>

<h1 align="center">EPICS Release 7.0.3.1</h1>

<!-- Insert new items immediately below this template ...

<h3>Title...</h3>

<p>Description</p>

-->

<<<<<<< HEAD
<h3>New and modified epicsThread APIs</h3>

<h4><code>epicsThreadCreateOpt()</code></h4>

<p>A new routine <code>epicsThreadCreateOpt()</code> is an alternative to
<code>epicsThreadCreate()</code> which takes some arguments via a structure
(<code>struct epicsThreadOpts</code>) to allow for future extensions.</p>

<blockquote><pre>
typedef struct epicsThreadOpts {
    unsigned int priority;
    unsigned int stackSize;
    unsigned int joinable;
} epicsThreadOpts;
#define EPICS_THREAD_OPTS_INIT { \
    epicsThreadPriorityLow, epicsThreadStackMedium, 0}

epicsThreadId epicsThreadCreateOpt(const char * name,
    EPICSTHREADFUNC funptr, void * parm, const epicsThreadOpts *opts);
</pre></blockquote>

<p>The final <code>opts</code> parameter may be <code>NULL</code> to use the
default values of thread priority (low) and stack size (medium). Callers wishing
to provide alternative settings for these thread options or to create a joinable
thread (see below) should create and pass in an <code>epicsThreadOpts</code>
structure as shown below. Always initialize one of these structures using the
<code>EPICS_THREAD_OPTS_INIT</code> macro to ensure that any additional fields
that get added in the future are set to their default values.</p>

<blockquote><pre>
void startitup(void) {
    epicsThreadOpts opts = EPICS_THREAD_OPTS_INIT;
    epicsThreadId tid;

    opts.priority = epicsThreadPriorityMedium;
    tid = epicsThreadCreateOpt("my thread", &amp;threadMain, NULL, &amp;opts);
}
</pre></blockquote>

<p>C or C++ Code that also needs to build on earlier versions of Base can use
<code>#ifdef&nbsp;EPICS_THREAD_OPTS_INIT</code> to determine whether the
<code>epicsThreadCreateOpt()</code> API is available on this Base version.</p>

<h4>Thread stack sizes</h4>

<p>The <code>stackSize</code> member of the <code>epicsThreadOpts</code>
structure and the equivalent parameters to the <code>epicsThreadCreate()</code>
and <code>epicsThreadMustCreate()</code> routines can now be passed either one
of the <code>epicsThreadStackSizeClass</code> enum values or a value returned
from the <code>epicsThreadGetStackSize()</code> routine.</p>

<h4><code>epicsThreadMustJoin()</code></h4>

<p>If the new <code>joinable</code> flag of an <code>epicsThreadOpts</code>
structure is non-zero (the default value is zero), the new API routine
<code>epicsThreadMustJoin()</code> <em>must</em> be called with the thread's
<code>epicsThreadId</code> when/after the thread exits, to free up thread
resources. This function will block until the thread's main function has
returned, allowing the parent to wait for its child thread. The child's
<code>epicsThreadId</code> will no longer be valid and should not be used after
the <code>epicsThreadMustJoin()</code> routine returns.</p>

<p>A thread that was originally created with its joinable flag set may itself
call <code>epicsThreadMustJoin()</code>, passing in its own epicsThreadId. This
marks the thread as no longer being joinable, so it will then free the thread
resources itself when its main function returns. The <code>epicsThreadId</code>
of a thread that is not joinable gets invalidated as soon as its main function
returns.</p>


<h3>Non-VME RTEMS targets now define pdevLibVME</h3>

<p>Previously IOC executables that made calls to devLib routines would fail to
link when built for some non-VME based RTEMS targets, which would have to be
explicitly filtered out by sites that build Base for those targets.
<a href="https://bugs.launchpad.net/epics-base/+bug/1841692">This fix</a> makes
that no longer necessary, all RTEMS targets should now link although the IOC
won't be able to be used with the VME I/O on those systems (that we don't have
VMEbus I/O support for in libCom).</p>

<h1 align="center">EPICS Release 7.0.3</h1>

<h3>epicsTimeGetCurrent() optimization</h3>

<p>Add a fast path to epicsTimeGetCurrent() and related calls
in the common case where only the default OS current time provider is
registered.  This path does not take the global mutex guarding
the time providers list, potentially reducing lock contention.</p>

<h3>dbEvent tweak Queue size</h3>

<p>The size of the queue used by dbEvent to push monitor updates
has been slightly increased based on DBR_TIME_DOUBLE to better fill
an ethernet frame.  This may result in slightly fewer, but larger
frames being sent.</p>

<h3>mbbo/mbbiDirect number of bits as precision</h3>

<p>Report NOBT as &quot;precision&quot; through the dbAccess API.
This is not accessible through CA, but is planned to be used through
QSRV.</p>

<h1 align="center">EPICS Release 7.0.2.2</h1>

<h3>Build System changes</h3>

<ul>

<li>The GNUmake build targets <tt>cvsclean</tt> and <tt>depclean</tt> are now
available from any directory; previously they were only available from
application top directories.</li>

<li>The approach that EPICS Base uses for building submodules inside the parent
module looks useful for support modules too. The rules for building submodules
have been modified and extracted into a new <tt>RULES_MODULES</tt> file, so a
support module will be able to use them too without having to copy them into its
own <tt>modules/Makefile</tt>. There are some specific requirements that support
modules and their submodules must follow, which are described as comments in the
new <tt>base/configure/RULES_MODULES</tt> file itself.</li>

</ul>

<h3>EPICS_BASE_VERSION Update Policy change</h3>

<p>In the past, a build of EPICS using sources checked out from the repository
branch between official releases would have shown the version number of the
previous release, followed by a <q>-DEV</q> suffix, for example
<q>7.0.2.1-DEV</q>.</p>

<p>The policy that controls when the number gets updated has been changed, and
now immediately after a release has been tagged the version number will be
updated to the next patch release version, plus the <q>-DEV</q> suffix as
before. Thus following <q>7.0.2.2</q> the version number will show as
<q>7.0.2.3-DEV</q>. This does not require the next official release to be
numbered <q>7.0.2.3</q> though, it could become <q>7.0.3</q> or even
<q>7.1.0</q> if the changes incorporated into it are more substantial than bug
fixes.</p>

<h3>Drop CLOCK_MONOTONIC_RAW from posix/osdMonotonic.c</h3>

<p>Turns out this is ~10x slower to query than CLOCK_MONOTONIC.</p>


<h1 align="center">EPICS Release 7.0.2.1</h1>

<h3>Linking shared libraries on macOS</h3>

<p>The linker flag <tt>-flat_namespace</tt> has been restored for creating
shared libraries, although not for loadable libraries (bundles). This was
required for building using the latest versions of Apple XCode.</p>

<h3>Fix DB_LINK loop breaking</h3>

<p>A regression was introduced in 7.0.2 which caused record chains with loops to
be incorrectly broken. Processing should be skipped when a DB_LINK with Process
Passive (PP) closes a loop to a synchronous record.</p>

<p>Instead in 7.0.2 the targeted record would be processed if processing began
with a remote action (or some other caller of <tt>dbPutField()</tt>). This would
result in the loop running a second time. The loop would be broken on the second
iteration.</p>

<p><a href="https://bugs.launchpad.net/epics-base/+bug/1809570">See lp:
#1809570</a></p>

<h3>Old dbStaticLib APIs removed</h3>

<p>Support for some obsolete dbStaticLib Database Configuration Tool (DCT) APIs
was removed some time ago, but vestiges of them still remained. The following
routines and macros and have now finally been removed:</p>

<ul>
<li>int dbGetFieldType(DBENTRY *pdbentry)</li>
<li>int dbGetLinkType(DBENTRY *pdbentry)</li>
<li>DCT_STRING</li>
<li>DCT_INTEGER</li>
<li>DCT_REAL</li>
<li>DCT_MENU</li>
<li>DCT_MENUFORM</li>
<li>DCT_INLINK</li>
<li>DCT_OUTLINK</li>
<li>DCT_FWDLINK</li>
<li>DCT_NOACCESS</li>
<li>DCT_LINK_CONSTANT</li>
<li>DCT_LINK_FORM</li>
<li>DCT_LINK_PV</li>
</ul>

<h3>Fix for <tt>dbhcr</tt> before <tt>iocInit</tt></h3>

<p>The <tt>dbhcr</tt> command used to work before <tt>iocInit</tt> as well as
afterwards. It displays all records that have hardware addresses (VME_IO,
CAMAC_IO, GPIB_IO, INST_IO etc.) but stopped working if run before iocInit due
to the rewrite of the link address parser code in dbStaticLib. This release
fixes that issue, although in some cases the output may be slightly different
than it used to be.</p>


<h1 align="center">EPICS Release 7.0.2</h1>
=======
<h3>Channel Access Security: Check Hostname Against DNS</h3>

<p>Host names given in a <tt>HAG</tt> entry of an IOC's Access Security
Configuration File (ACF) have to date been compared against the hostname
provided by the CA client at connection time, which may or may not be the actual
name of that client. This allows rogue clients to pretend to be a different
host, and the IOC would believe them.</p>

<p>An option is now available to cause an IOC to ask its operating system to
look up the IP address of any hostnames listed in its ACF (which will normally
be done using the DNS or the <tt>/etc/hosts</tt> file). The IOC will then
compare the resulting IP address against the client's actual IP address when
checking access permissions at connection time. This name resolution is performed
at ACF file load time, which has a few consequences:</p>

<ol>

<li>If the DNS is slow when the names are resolved this will delay the process
of loading the ACF file.</li>

<li>If a host name cannot be resolved the IOC will proceed, but this host name
will never be matched.</li>

<li>Any changes in the hostname to IP address mapping will not be picked up by
the IOC unless and until the ACF file gets reloaded.</li>

</ol>

<p>Optionally, IP addresses may be added instead of, or in addition to, host names
in the ACF file.</p>

<p>This feature can be enabled before <tt>iocInit</tt> with</p>

<blockquote><pre>
var("asCheckClientIP",1)
</pre></blockquote>

<p>or with the VxWorks target shell use</p>

<blockquote><pre>
asCheckClientIP = 1
</pre></blockquote>
>>>>>>> 4dcd6f37

<h3>Launchpad Bugs</h3>

<p>The list of tracked bugs fixed in this release can be found on the
<a href="https://launchpad.net/epics-base/+milestone/7.0.2">Launchpad Milestone
page for EPICS Base 7.0.2</a>.</p>


<h3>Git Branches Recombined</h3>

<p>The four separate Git branches <tt>core/master</tt>, <tt>libcom/master</tt>,
<tt>ca/master</tt> and <tt>database/master</tt> have been recombined into one
branch called <tt>7.0</tt>. Keeping these as 4 separate branches in the same
repository made it impossible to create merge requests that contained changes in
more than one of these modules. The layout of the source files has not changed
at all however, so the source code for libcom, ca and the database are still
found separately under the module subdirectory.</p>


<h1 align="center">EPICS Release 7.0.1.1</h1>

<h3>Changed SIML failure behavior</h3>

<p>A failure when fetching the simulation mode through <tt>SIML</tt> will not
put the record into INVALID alarm state anymore. Instead, as long as the
record's current alarm severity (<tt>SEVR</tt>)is NO_ALARM, its alarm status
(<tt>STAT</tt>) will be set to LINK_ALARM without increasing the severity. This
allows clients to get some notification of a failing or bad <tt>SIML</tt> link
without otherwise affecting record processing.</p>


<h3>dbVerify() has been restored to dbStaticLib</h3>

<p>This routine was removed in Base-3.16.1 but has been reimplemented in this
release by special request. Note that the error message strings that it returns
when verification fails have changed, but are still designed for display to the
user.</p>


<h3>Simulation mode improvements</h3>

<p>Records that support simulation mode have two new fields, <tt>SSCN</tt>
(Simulation Scan Mode) and <tt>SDLY</tt> (Simulation Delay). <tt>SSCN</tt> is a
menu field that provides an alternate value for the <tt>SCAN</tt> field to be
used while the record is in simulation mode. This is especially useful for I/O
scanned records, for which simulation mode was not working at all. Setting
<tt>SDLY</tt> to a positive value makes the record process asynchronously in
simulation mode, with the second stage processing happening after the specified
time (in seconds).</p>


<h3>Extend the dbServer API with init/run/pause/stop methods</h3>

<p>This change permits IOCs to be built that omit the CA server (RSRV) by
removing its registrar entry which is now provided in the new <tt>rsrv.dbd</tt>
file. Other server layers can be built into the IOC (alongside RSRV or in place
of it) by registering them in a similar manner. The dbServer API is documented
with Doxygen comments in the header file.</p>

<p>Specific IOC server layers can be disabled at runtime by adding their name to
the environment variable EPICS_IOC_IGNORE_SERVERS (separated by spaces if more
than one should be ignored).</p>


<h3>Grand source-code reorganization</h3>

<p>EPICS 7.0.1 contains the IOC Database, RSRV server and the Channel Access
client code from EPICS Base 3.16.1 along with all the original record types and
soft device support, but GDD and the Portable Channel Access Server have been
unbundled and are now available separately. In their place we have brought in
the more recently written EPICS V4 C++ libraries (collectively referred to as
the PVA modules). The directory tree for EPICS is somewhat larger as a result,
and the original structure of the Base directories has been split into 4
separate Git repositories. External modules should build against this new
structure with little or no changes needed, except that some allowance may be
needed for the merging of the V4 modules.</p>

<p>There should be rather more description and documantation of these changes
than is currently available, but as developers we generally much prefer to write
code than documentation. Send questions to the tech-talk mailing list and we'll
be happy to try and answer them!</p>


<h2 align="center">Changes between 3.16.1 and 3.16.2</h2>

<p>The list of tracked bugs fixed in this release can be found on the
<a href="https://launchpad.net/epics-base/+milestone/3.16.2">Launchpad Milestone
page for EPICS Base 3.16.2</a>.</p>

<h3>Status reporting for the callback and scanOnce task queues</h3>

<p>Two new iocsh commands and some associated underlying APIs have been added to
show the state of the queues that feed the three callback tasks and the scanOnce
task, including a high-water mark which can optionally be reset. The new iocsh
commands are <tt>callbackQueueShow</tt> and <tt>scanOnceQueueShow</tt>; both
take an optional integer argument which must be non-zero to reset the
high-water mark.</p>

<h3>Support for event codes greater than or equal to NUM_TIME_EVENTS</h3>

<p>Event numbers greater than or equal to NUM_TIME_EVENTS are now allowed if
supported by the registered event time provider, which must provide its own
advancing timestamp validation for such events.</p>

<p>Time events numbered 0 through (NUM_TIME_EVENTS-1) are still validated by
code in epicsGeneralTime.c that checks for advancing timestamps and enforces
that restriction.</p>

<h3>Type-safe Device and Driver Support Tables</h3>

<p>Type-safe versions of the device and driver support structures <tt>dset</tt>
and <tt>drvet</tt> have been added to the devSup.h and drvSup.h headers
respectively. The original structure definitions have not been changed so
existing support modules will still build normally, but older modules can be
modified and new code written to be compatible with both.</p>

<p>The old structure definitions will be replaced by the new ones if the macros
<tt>USE_TYPED_DSET</tt> and/or <tt>USE_TYPED_DRVET</tt> are defined when the
appropriate header is included. The best place to define these is in the
Makefile, as with the <tt>USE_TYPED_RSET</tt> macro that was introduced in
Base-3.16.1 and described below. See the comments in devSup.h for a brief usage
example, or look at <a href="https://github.com/epics-modules/ipac/commit/a7e0ff4089b9aa39108bc8569e95ba7fcf07cee9">
this commit</a> to the ipac module to see a module conversion.</p>

<p>A helper function <tt>DBLINK* dbGetDevLink(dbCommon *prec)</tt> has also been
added to devSup.h which fetches a pointer to the INP or OUT field of the
record.</p>

<h3>RTEMS build configuration update, running tests under QEMU</h3>

<p>This release includes the ability to run the EPICS unit tests built for a
special version of the RTEMS-pc386 target architecture on systems that have an
appropriate QEMU emulator installed (<tt>qemu-system-i386</tt>). It is also now
possible to create sub-architectures of RTEMS targets, whereas previously the
EPICS target architecture name had to be <tt>RTEMS-$(RTEMS_BSP)</tt>.</p>

<p>The new target <tt>RTEMS-pc386-qemu</tt> builds binaries that can be run in
the <tt>qemu-system-i386</tt> PC System emulator. This target is a derivative of
the original <tt>RTEMS-pc386</tt> target but with additional software to build
an in-memory file-system, and some minor modifications to allow the unit tests
to work properly under QEMU. When this target is enabled, building any of the
make targets that cause the built-in self-tests to be run (such as
<tt>make&nbsp;runtests</tt>) will also run the tests for RTEMS using QEMU.</p>

<p>To allow the new 3-component RTEMS target name, the EPICS build system for
RTEMS was modified to allow a <tt>configure/os/CONFIG.Common.&lt;arch&gt;</tt>
file to set the <tt>RTEMS_BSP</tt> variable to inform the build what RTEMS BSP
to use. Previously this was inferred from the value of the <tt>T_A</tt> make
variable, but that prevents having multiple EPICS targets that build against the
same BSP. All the included RTEMS target configuration files have been updated;
build configuration files for out-of-tree RTEMS targets will continue to work as
the original rules are used to set <tt>RTEMS_BSP</tt> if it hasn't been set when
needed.</p>

<h3>Link type enhancements</h3>

<p>This release adds three new link types: "state", "debug" and "trace". The
"state" link type gets and puts boolean values from/to the dbState library that
was added in the 3.15.1 release. The "debug" link type sets the
<code>jlink::debug</code> flag in its child link, while the "trace" link type
also causes the arguments and return values for all calls to the child link's
jlif and lset routines to be printed on stdout. The debug flag can no longer be
set using an info tag. The addition of the "trace" link type has allowed over
200 lines of conditional diagnostic printf() calls to be removed from the other
link types.</p>

<p>The "calc" link type can now be used for output links as well as input links.
This allows modification of the output value and even combining it with values
from other input links. See the separate JSON Link types document for
details.</p>

<p>A new <code>start_child()</code> method was added to the end of the jlif
interface table.</p>

<p>The <code>lset</code> methods have now been properly documented in the
dbLink.h header file using Doxygen annotations, although we do not run Doxygen
on the source tree yet to generate API documentation.</p>

<p>Link types that utilize child links must now indicate whether the child will
be used for input, output or forward linking by the return value from its
<code>parse_start_map()</code> method. The <code>jlif_key_result</code> enum now
contains 3 values <code>jlif_key_child_inlink</code>,
<code>jlif_key_child_outlink</code> and <code>jlif_key_child_fwdlink</code>
instead of the single <code>jlif_key_child_link</code> that was previously used
for this.</p>

<h3>GNUmake targets for debugging</h3>

<p>Some additional build rules have been added to help debug configuration
problems with the build system. Run <tt>make show-makefiles</tt> to get a sorted
list of all the files that the build system includes when building in the
current directory.</p>

<p>A new pattern rule for <tt>PRINT.%</tt> can be used to show the value of any
GNUmake variable for the current build directory (make sure you are in the right
directory though, many variables are only set when inside the
<tt>O.<i>arch</i></tt> build directory). For example <tt>make PRINT.T_A</tt>
will display the build target architecture name from inside a
<tt>O.<i>arch</i></tt> directory but the variable will be empty from an
application top or src directory. <tt>make PRINT.EPICS_BASE</tt> will show the
path to Base from any EPICS application directory though.</p>

<h3>Propagate PUTF across Asynchronous record processing</h3>

<p>The IOC contains a mechanism involving the PUTF and RPRO fields of each
record to ensure that if a record is busy when it receives a put to one of its
fields, the record will be processed again to ensure that the new field value
has been correctly acted on. Until now that mechanism only worked if the put was
to the asynchronous record itself, so puts that were chained from some other
record via a DB link did not cause reprocessing.</p>

<p>In this release the mechanism has been extended to propagate the PUTF state
across DB links until all downstream records have been reprocessed. Some
additional information about the record state can be shown by setting the TPRO
field of an upstream record, and even more trace data is displayed if the
debugging variable <tt>dbAccessDebugPUTF</tt> is set in addition to TPRO.</p>

<h3>Finding info fields</h3>

<p>A new iocsh command <code>dbli</code> lists the info fields defined in the
database, and can take a glob pattern to limit output to specific info names.
The newly added dbStaticLib function <code>dbNextMatchingInfo()</code> iterates
through the info fields defined in the current record, and is used to implement
the new command.</p>

<h3>Output from <tt>dbpr</tt> command enhanced</h3>

<p>The "DataBase Print Record" command <tt>dbpr</tt> now generates slightly
better output, with more field types having their own display methods. This
release also includes additional protection against buffer overflows while
printing long links in <tt>dbpr</tt>, and corrects the output of long strings
from the <tt>dbgf</tt> command.</p>

<h3>Record types mbbiDirect and mbboDirect upgraded to 32 bit</h3>

<p>The VAL fields and related fields of these records are now <tt>DBF_LONG</tt>.
(Not <tt>DBF_ULONG</tt> in order to prevent Channel Access from promoting them
to <tt>DBF_DOUBLE</tt>.) Additional bit fields <tt>B10</tt>...<tt>B1F</tt> have
been added.</p>

<p>Device support that accesses <tt>VAL</tt> or the bit fields directly (most
don't) and aims for compatibility with old and new versions of these records
should use at least 32 bit integer types to avoid bit loss. The number of bit
fields can be calculated using <code>8&nbsp;*&nbsp;sizeof(prec->val)</code>
which is correct in both versions.</p>

<h3>Restore use of ledlib for VxWorks command editing</h3>

<p>The epicsReadline refactoring work described below unfortunately disabled the
VxWorks implementation of the osdReadline.c API that uses ledlib for command
editing and history. This functionality has now been restored, see Launchpad
<a href="https://bugs.launchpad.net/bugs/1741578">bug #1741578</a>.</p>

<h3>Constant link types</h3>

<p>Constant links can now hold 64-bit integer values, either as scalars or
arrays. Only base 10 is supported by the JSON parser though, the JSON standard
doesn't allow for hexadecimal numbers.</p>

<h3>Upgraded the YAJL JSON Library</h3>

<p>The third-party YAJL library that has been included in libCom for several
years has been upgraded to version 2.1.0 and several bugs fixed. This has an
updated API, requiring any code that uses it to parse its own JSON files to be
modified to match. The changes are mainly that it uses <tt>size_t</tt> instead
<tt>unsigned int</tt> for string lengths, but it also uses <tt>long long</tt>
instead of <tt>long</tt> for JSON integer values, which was the main motivation
for the upgrade.</p>

<p>The self-tests that YAJL comes with have been imported and are now run as an
EPICS Unit Test program, and the JSON syntax accepted by the parser was extended
to permit trailing commas in both arrays and maps. The difference between the
old and new YAJL APIs can be detected at compile time by looking for the macro
<tt>EPICS_YAJL_VERSION</tt> which is defined in the yajl_common.h header file
along with a brief description of the API changes.</p>

<h3>Timestamp support for the calc link type</h3>

<p>A new optional parameter can be given when specifying a calc JSON link. The
<tt>time</tt> parameter is a string containing a single letter <tt>A..L</tt>
that selects one of the input links to be used for the timestamp of calculation
if requested. The timestamp will be fetched atomically with the value from the
chosen input link (providing that input link type supports the readLocked()
method).</p>

<h3>Silence errors from puts to constant link types</h3>

<p>A soft channel output record with the OUT link unset uses the CONSTANT link
type. The new link type code was causing some soft channel device supports to
return an error status from the write method of that link type, which would
cause a ca_put() operation to such a record to generate an exception. This has
been silenced by giving the constant link types a dummy putValue method. A new
test program has been added to prevent regressions of this behaviour.</p>

<h3>RSRV expanding large buffer causes crash</h3>

<p>In the 3.16.1 release a crash can occur in the IOC's RSRV server when a large
array is made even larger; the previous array buffer was not being released
correctly. See Launchpad
<a href="https://bugs.launchpad.net/epics-base/+bug/1706703">bug
#1706703</a>.</p>


<h2 align="center">Changes made between 3.16.0.1 and 3.16.1</h2>

<h3>IOC Database Support for 64-bit integers</h3>

<p>The IOC now supports the 64-bit integer field types <tt>DBF_INT64</tt> and
<tt>DBF_UINT64</tt>, and there are new record types <tt>int64in</tt> and
<tt>int64out</tt> derived from the <tt>longin</tt> and <tt>longout</tt> types
respectively that use the <tt>DBF_INT64</tt> data type for their VAL and related
fields. The usual range of Soft Channel device support are included for these
new record types.</p>

<p>All internal IOC APIs such as dbAccess can handle the new field types and
their associated request values <tt>DBR_INT64</tt> and <tt>DBR_UINT64</tt>,
which are implemented using the <tt>epicsInt64</tt> and <tt>epicsUInt64</tt>
typedef's from the <tt>epicsTypes.h</tt> header.</p>

<p>The waveform record type has been updated to support these new field types.
<strong>All waveform device support layers must be updated to recognize the new
type enumeration values</strong>, which had to be inserted before the
<tt>FLOAT</tt> value in the enum <tt>dbfType</tt> and in <tt>menuFtype</tt>. C
or C++ code can detect at compile-time whether this version of base provides
64-bit support by checking for the presence of the <tt>DBR_INT64</tt> macro as
follows (Note that <tt>DB<b>F</b>_INT64</tt> is an enum tag and not a
preprocessor macro):</p>

<blockquote><pre>
#ifdef DBR_INT64
    /* Code where Base has INT64 support */
#else
    /* Code for older versions */
#endif
</pre></blockquote>

<p>If the code uses the old db_access.h types (probably because it's calling
Channel Access APIs) then it will have to test against the EPICS version number
instead, like this:</p>

<blockquote><pre>
#include &lt;epicsVersion.h&gt;

#ifndef VERSION_INT
#  define VERSION_INT(V,R,M,P) ( ((V)&lt;&lt;24) | ((R)&lt;&lt;16) | ((M)&lt;&lt;8) | (P))
#endif
#ifndef EPICS_VERSION_INT
#  define EPICS_VERSION_INT VERSION_INT(EPICS_VERSION, EPICS_REVISION, EPICS_MODIFICATION, EPICS_PATCH_LEVEL)
#endif

#if EPICS_VERSION_INT &gt;= VERSION_INT(3,16,1,0)
    /* Code where Base has INT64 support */
#else
    /* Code for older versions */
#endif
</pre></blockquote>

<p>Channel Access does not (and probably never will) directly support 64-bit
integer types, so the new field types are presented to the CA server as
<tt>DBF_DOUBLE</tt> values. This means that field values larger than 2^52
(0x10_0000_0000_0000 = 4503599627370496) cannot be transported over Channel
Access without their least significant bits being truncated. The EPICS V4
pvAccess network protocol <em>can</em> transport 64-bit data types however, and
a future release of the pvaSrv module will connect this ability to the fields of
the IOC.</p>

<p>Additional 64-bit support will be provided in later release. For instance the
JSON parser for the new Link Support feature only handles integers up to
32&nbsp;bits wide, so constant array initializer values cannot hold larger
values in this release.</p>


<h3>Add EPICS_CA_MCAST_TTL</h3>

<p>A new environment parameter EPICS_CA_MCAST_TTL is used to set the Time To
Live (TTL) value of any IP multi-cast CA search or beacon packets sent.</p>


<h3>EPICS_CA_MAX_ARRAY_BYTES is optional</h3>

<p>A new environment parameter EPICS_CA_AUTO_ARRAY_BYTES is now used by libca
and RSRV (CA clients and the IOC CA server). The default is equivalent to
setting EPICS_CA_AUTO_ARRAY_BYTES=YES which removes the need to set
EPICS_CA_MAX_ARRAY_BYTES and always attempts to allocate sufficiently large
network buffers to transfer large arrays properly over the network. In this case
the value of the EPICS_CA_MAX_ARRAY_BYTES parameter is ignored.</p>

<p>Explicitly setting EPICS_CA_AUTO_ARRAY_BYTES=NO will continue to honor the
buffer setting in EPICS_CA_AUTO_ARRAY_BYTES as in previous releases.</p>

<p>The default setting for EPICS_CA_AUTO_ARRAY_BYTES can be changed by
adding the line</p>

<blockquote><pre>
EPICS_CA_AUTO_ARRAY_BYTES=NO
</pre></blockquote>

<p>to the configure/CONFIG_SITE_ENV file before building Base. Sites that wish
to override this only for specific IOC architectures can create new files for
each architecture named configure/os/CONFIG_SITE_ENV.&lt;target-arch&gt; with
the above setting in before building Base. The configuration can also be
explicitly changed by setting the environment variable in the IOC's startup
script, anywhere above the <tt>iocInit</tt> line.</p>

<p>The PCAS server (used by the PV Gateway and other CA servers) now always
behaves as if EPICS_CA_AUTO_ARRAY_BYTES is set to YES (it ignores the
configuration parameter and environment variable).</p>


<h3>Channel Access "modernization"</h3>

<p>Drop support for CA clients advertising protocol versions less than 4.</p>

<p>This effects clients from Base older than 3.12.0-beta1.
Newer clients will continue to be able to connect to older servers.
Older clients will be ignored by newer servers.</p>

<p>This allows removal of UDP echo and similar protocol features which
are not compatible with secure protocol design practice.</p>


<h3>Lookup-tables using the subArrray record</h3>

<p>The subArray record can now be used as a lookup-table from a constant array
specified in its INP field. For example:</p>

<pre>
record(subArray, "powers-of-2") {
  field(FTVL, "LONG")
  field(MALM, 12)
  field(INP, [1, 2, 4, 8, 16, 32, 64, 128, 256, 512, 1024, 2048])
  field(INDX, 0)
  field(NELM, 1)
}
</pre>

<p>The INDX field selects which power of 2 to set the VAL field to. In previous
releases the INP field would have to have been pointed to a separate waveform
record that was initialized with the array values somehow at initialization
time.</p>

<h3>Synchronized Timestamps with TSEL=-2</h3>

<p>Most Soft Channel input device support routines have supported fetching the
timestamp through the INP link along with the input data. However before now
there was no guarantee that the timestamp provided by a CA link came from the
same update as the data, since the two were read from the CA input buffer at
separate times without maintaining a lock on that buffer in between. This
shortcoming could be fixed as a result of the new link support code, which
allows code using a link to pass a subroutine to the link type which will be run
with the link locked. The subroutine may make multiple requests for metadata
from the link, but must not block.</p>


<h3>Extensible Link Types</h3>

<blockquote>

<p>A major new feature introduced with this release of EPICS Base is an
Extensible Link Type mechanism, also known as Link Support or JSON Link Types.
This addition permits new kinds of link I/O to be added to an IOC in a similar
manner to the other extension points already supported (e.g. record, device and
driver support).</p>

<p>A new link type must implement two related APIs, one for parsing the JSON
string which provides the link address and the other which implements the link
operations that get called at run-time to perform I/O. The link type is built
into the IOC by providing a new <tt>link</tt> entry in a DBD file.</p>


<h4>New Link Types Added</h4>

<p>This release contains two new JSON link types, <tt>const</tt> and
<tt>calc</tt>:</p>

<ul>

<li>The <tt>const</tt> link type is almost equivalent to the old CONSTANT link
type with the updates described below to accept arrays and strings, except that
there is no need to wrap a scalar string constant inside array brackets since a
constant string will never be confused with a PV name.</li>

<li>The <tt>calc</tt> link type allows CALC expressions to be used to combine
values from other JSON links to produce its value. Until additional JSON link
types are created though, the <tt>calc</tt> link type has little practical
utility as it can currently only fetch inputs from other <tt>calc</tt> links or
from <tt>const</tt> links.</li>

</ul>

<pre>
  field(INP, {calc:{expr:"A+B+1",
                    args:[5,         # A
                          {const:6}] # B
             }})
</pre>

<p>The new link types are documented in a
<a href="links.html">separate</a><!-- href for the EPICS website -->
<a href="../html/links.html">document</a><!-- href for install tree -->
.</p>


<h4>Device Support Addressing using <tt>JSON_LINK</tt></h3>

<p>The API to allow device support to use JSON addresses is currently
incomplete; developers are advised not to try creating device support that
specifies a <tt>JSON_LINK</tt> address type.</p>


<h4>Support Routine Modifications for Extensible Link Types</h4>

<p>For link fields in external record types and soft device support to be able
to use the new link types properly, various changes are required to utilize the
new Link Support API as defined in the dbLink.h header file and outlined below.
The existing built-in Database and Channel Access link types have been altered
to implement the link APIs, so will work properly after these conversions:</p>

<ul>

<li>Make all calls to <tt>recGblInitConstantLink()</tt> unconditional on the
link type, i.e. change this code:

<pre>
    if (prec-&gt;siml.type == CONSTANT) {
        recGblInitConstantLink(&amp;prec-&gt;siml, DBF_USHORT, &amp;prec-&gt;simm);
    }
</pre>

into this:

<pre>
    recGblInitConstantLink(&amp;prec-&gt;siml, DBF_USHORT, &amp;prec-&gt;simm);
</pre>

Note that <tt>recGblInitConstantLink()</tt> still returns TRUE if the field was
successfully initialized from the link (implying the link is constant).<br />
This change will work properly with all Base releases currently in use.</li>

<li>Code that needs to identify a constant link should be modified to use the
new routine <tt>dbLinkIsConstant()</tt> instead, which returns TRUE for constant
or undefined links, FALSE for links whose <tt>dbGetLink()</tt> routine may
return different values on different calls. For example this:

<pre>
    if (prec-&gt;dol.type != CONSTANT)
</pre>

should become this:

<pre>
    if (!dbLinkIsConstant(&amp;prec-&gt;dol))
</pre>

When the converted software is also required to build against older versions of
Base, this macro definition may be useful:

<pre>
#define dbLinkIsConstant(lnk) ((lnk)-&gt;type == CONSTANT)
</pre>
</li>

<li>Any code that calls dbCa routines directly, or that explicitly checks if a
link has been resolved as a CA link using code such as

<pre>
    if (prec-&gt;inp.type == CA_LINK)
</pre>

will still compile and run, but will only work properly with the old CA link
type. To operate with the new extensible link types such code must be modified
to use the new generic routines defined in dbLink.h and should never attempt to
examine or modify data inside the link. After conversion the above line would
probably become:

<pre>
    if (dbLinkIsVolatile(&amp;prec-&gt;inp))
</pre>

A volatile link is one like a Channel Access link which may disconnect and
reconnect without notice at runtime. Database links and constant links are not
volatile; unless their link address is changed they will always remain in the
same state they started in. For compatibility when building against older
versions of Base, this macro definition may be useful:

<pre>
#define dbLinkIsVolatile(lnk) ((lnk)-&gt;type == CA_LINK)
</pre>
</li>

<li>The current connection state of a volatile link can be found using the
routine <tt>dbIsLinkConnected()</tt> which will only return TRUE for a volatile
link that is currently connected. Code using the older dbCa API returning this
information used to look like this:

<pre>
    stat = dbCaIsLinkConnected(plink);
</pre>

which should become:
<pre>
    stat = dbIsLinkConnected(plink);
</pre>

Similar changes should be made for calls to the other dbCa routines.</li>


<li>A full example can be found by looking at the changes to the calcout record
type, which has been modified in this release to use the new dbLink generic
API.</li>

</ul>

</blockquote>


<h3>Constant Link Values</h3>

<p>Previously a constant link (i.e. a link that did not point to another PV,
either locally or over Channel Access) was only able to provide a single numeric
value to a record initialization; any string given in a link field that was not
recognized as a number was treated as a PV name. In this release, constant links
can be expressed using JSON array syntax and may provide array initialization of
values containing integers, doubles or strings. An array containing a single
string value can also be used to initialize scalar strings, so the stringin,
stringout, lsi (long string input), lso (long string output), printf, waveform,
subArray and aai (analog array input) record types and/or their soft device
supports have been modified to support this.</p>

<p>Some examples of constant array and string initialized records are:</p>

<pre>
  record(stringin, "const:string") {
    field(INP, ["Not-a-PV-name"])
  }
  record(waveform, "const:longs") {
    field(FTVL, LONG)
    field(NELM, 10)
    field(INP, [1, 2, 3, 4, 5, 6, 7, 8, 9, 10])
  }
  record(aai, "const:doubles") {
    field(FTVL, DOUBLE)
    field(NELM, 10)
    field(INP, [0, 1, 1.6e-19, 2.718, 3.141593])
  }
  record(aSub, "select") {
    field(FTA, STRING)
    field(NOA, 4)
    field(INPA, ["Zero", "One", "Two", "Three"])
    field(FTB, SHORT)
    field(NOB, 1)
    field(FTVA, STRING)
    field(NOVA, 1)
    field(SNAM, "select_asub")
  }
</pre>

<p>Reminder: Link initialization with constant values normally only occurs at
record initialization time. The calcout and printf record types are the only
exceptions in the Base record types to this rule, so it is generally not useful
to change a const link value after iocInit.</p>


<h3>Database Parsing of "Relaxed JSON" Values</h3>

<p>A database file can now provide a "relaxed JSON" value for a database field
value or an info tag. Only a few field types can currently accept such values,
but the capability is now available for use in other places in the future. When
writing to a JSON-capable field at run-time however, only strictly compliant
JSON may be used (the dbStaticLib parser rewrites relaxed JSON values into
strict JSON before passing them to the datase for interpretation, where the
strict rules must be followed).</p>

<p>"Relaxed JSON" was developed to maximize compatibility with the previous
database parser rules and reduce the number of double-quotes that would be
needed for strict JSON syntax. The parser does accept strict JSON too though,
which should be used when machine-generating database files. The differences
are:</p>

<ul>

<li>Strings containing only the characters <tt><b>a-z A-Z 0-9 _ - + .</b></tt>
do not have to be enclosed in double-quote characters.</li>

<li>The above rule applies to map keys as well as to regular string values.</li>

<li>The JSON keywords <tt>null</tt>, <tt>true</tt> and <tt>false</tt> (all
lower-case) will be recognized as keywords, so they must be quoted to use any of
these single words as a string.</li>

<li>Comments may be used, introduced as usual by the <tt><b>#</b></tt>
character and extending to the end of the line.</li>

</ul>

<p>A JSON field or info value is only enclosed in quotes when the value being
provided is a single string, and even here the quotes can be omitted in some
cases as described above. The following shows both correct and incorrect
excerpts from a database file:</p>

<pre>
    record(ai, math:pi) {
        field(INP, {const: 3.14159265358979})   # Correct
        field(SIOL, "{const: 3.142857}")        # Wrong

        info(autosave, {            # White-space and comments are allowed
            fields:[DESC, SIMM],
            pass0:[VAL]
        })                          # Correct
    }
</pre>

<p>Note that the record, field and info-tag names do <em>not</em> accept JSON
values, so they follows the older bareword rules for quoting where the colon
<tt><b>:</b></tt> and several additional characters are legal in a bareword
string. Only the value (after the comma) is parsed as JSON. The autosave module
has not been modified to accept JSON syntax, the above is only an example of
how JSON might be used.</p>

<h3>Echoless comments in iocsh</h3>

<p>The way comments are parsed by the iocsh interpreter has changed. The
interpreter can be selectively disabled from echoing comments coming from
a script by starting those lines with '#-' rather than just '#'.</p>


<h3>Typed record support methods</h3>

<p>The table of record support functions (rset methods for short) no longer
has entries of type <tt>RECSUPFUN</tt> (which says: any number and type of
arguments). Instead, rset methods are now typed by default. The
<tt>RECSUPFUN</tt> typedef has been deprecated and casts to it as well as
using the untyped <tt>struct rset</tt> will create compilation warnings.</p>

<p>Existing code (e.g. external record supports) will generate such
warnings when compiled against this version of Base, but it will work
without changes.</p>

<p>For a conversion period, the new typed rset definitions are activated
by defining <tt>USE_TYPED_RSET</tt>, preferably by setting
<tt>USR_CPPFLAGS += -DUSE_TYPED_RSET</tt> inside a Makefile.
After activating the new typed rset in this way and making the following
changes, the result should still compile and work properly against older
versions of Base.</p>

<p>The first parameter of <tt>init_record</tt> and <tt>process</tt> has been
changed to <tt>struct dbCommon *</tt>. Record types that use
<tt>void*</tt> here should be changed to use <tt>struct dbCommon*</tt>, and
cast the argument to their own <tt>xxxRecord *</tt>.</p>

<p>When compiled against this release, compiler warnings about incompatible
types for the method pointers should be taken seriously. When compiled
against older versions of base, such warnings are unavoidable.</p>

<p>Record types written in C++ need to take more drastic measures because of
the stricter type checking in C++. To remain compatible with older versions
of base you will need to use something like:</p>

<blockquote><pre>
#include "epicsVersion.h"
#ifdef VERSION_INT
#  if EPICS_VERSION_INT < VERSION_INT(3,16,0,2)
#    define RECSUPFUN_CAST (RECSUPFUN)
#  else
#    define RECSUPFUN_CAST
#  endif
#else
#  define RECSUPFUN_CAST (RECSUPFUN)
#endif
</pre></blockquote>

<p>and then replace <tt>(RECSUPFUN)</tt> with <tt>RECSUPFUN_CAST</tt>
when initializing the rset.
Further changes might also be needed, e.g. to adapt <tt>const</tt>-ness of
method parameters.</p>

<hr>

<h2 align="center">Changes made between 3.15.3 and 3.16.0.1</h2>

<h3>Build support for CapFast and dbst removed</h3>

<p>The build rules associated with the CapFast-related tools <tt>sch2edif</tt>
and <tt>e2db</tt> and the <q>database optimization</q> tool <tt>dbst</tt> have
been removed, along with the <tt>DB_OPT</tt> build configuration variable.</p>

<h3>compressRecord buffering order</h3>

<p>The compressRecord has a new field <tt>BALG</tt> which can select between
FIFO (append) and LIFO (prepend) ordering for insertion of new elements. FIFO
ordering is the default, matching the behviour of previous versions.</p>

<h3>Valgrind Instrumentation</h3>

<p>Valgrind is a software debugging suite provided by many Linux distributions.
The header valgrind/valgrind.h is now included in, and installed by, Base.
When included by a C or C++ source file this header defines some macros which
expand to provide hints to the Valgrind runtime.
These have no effect on normal operation of the software, but when run using the
valgrind tool they can help to find memory leaks and buffer overflows.
Suitable hints have been added to several free-lists within libCom, including
freeListLib, allowing valgrind to provide more accurate information about the
source of potential leaks.</p>

<p>valgrind.h automatically disables itself when the build target is not
supported by the valgrind tool.
It can also explicitly be disabled by defining the macro <em>NVALGRIND</em>.
See <em>src/libCom/Makefile</em> for a commented-out example.</p>

<p>As a matter of policy valgrind.h will never be included by any header file
installed by Base, so its use will remain purely an implementation
detail hidden from application software.
Support modules which choose to use valgrind.h are advised to do
likewise.</p>

<h3>Database Multi-locking</h3>

<p>The IOC record locking code has been re-written with an expanded API; global
locks are no longer required by the IOC database implementation.</p>

<p>The new API functions center around dbScanLockMany(), which behaves like
dbScanLock() applied to an arbitrary group of records. dbLockerAlloc() is used
to prepare a list or record pointers, then dbScanLockMany() is called. When it
returns, all of the records listed may be accessed (in any order) until
dbScanUnlockMany() is called.</p>

<p>The Application Developer's Guide has been updated to describe the API and
implementation is more detail.</p>

<p>Previously a global mutex 'lockSetModifyLock' was locked and unlocked during
dbScanLock(), acting as a sequencing point for otherwise unrelated calls. The
new dbLock.c implementation does not include any global mutex in dbScanLock() or
dbScanLockMany(). Locking/unlocking of unrelated lock sets is now completely
concurrent.</p>

<h3>Generate Version Header</h3>

<p>A Perl script and Makefile rules have been added to allow modules to generate
a C header file with a macro defined with an automatically updated identifier.
This is a VCS revision ID (Darcs, Git, Mercurial, Subversion, and Bazaar are
supported) or the date/time of the build if no VCS system is in use.</p>

<p>The makeBaseApp example template has been updated with a new device support
which makes this identifier visible via a lsi (long string input) record.</p>

<h3>epicsTime API return status</h3>

<p>The epicsTime routines that used to return epicsTimeERROR now return a
specific S_time_ status value, allowing the caller to discover the reason for
any failure. The identifier <tt>epicsTimeERROR</tt> is no longer defined, so any
references to it in source code will no longer compile. The identifier
epicsTimeOK still exists and has the value 0 as before, so most code that uses
these APIs can be changed in a way that is backwards-compatible with the
previous return status.</p>

<p>Time providers that have to return a status value and still need to be built
with earlier versions of Base can define the necessary status symbols like
this:</p>

<blockquote><pre>
#include "epicsTime.h"

#ifndef M_time
/* S_time_... status values were not provided before Base 3.16 */
#define S_time_unsynchronized epicsTimeERROR
#define S_time_...whatever... epicsTimeERROR
#endif
</pre></blockquote>

<h3>Refactoring of epicsReadline</h3>

<p>The epicsReadline code has been reorganized to allow the commandline history
editor to be disabled at runtime. The EPICS_COMMANDLINE_LIBRARY build setting
still selects the preferred editor, but the new <tt>IOCSH_HISTEDIT_DISABLE</tt>
environment variable can be set at runtime to disable history editing and make
the IOC or other program use the basic editor instead. This is useful when
starting and controlling an IOC from another program through its stdin and
stdout streams since history editors often insert invisible escape codes into
the stdout stream, making it hard to parse.</p>

<h3>Callback subsystem API</h3>

<p>Added a new macro <tt>callbackGetPriority(prio, callback)</tt> to the
callback.h header and removed the need for dbScan.c to reach into the internals
of its CALLBACK objects.</p>

<h2 align="center">Changes from the 3.15 branch since 3.15.6</h2>

<!-- Insert inherited items immediately below here ... -->

<h3>Cleaning up with Multiple CA contexts in a Process</h3>

<p>Bruno Martins reported a problem with the CA client library at shutdown in a
process that uses multiple CA client contexts. The first context that triggers
the CA client exit handler prevents any others from being able to clean up
because it resets the ID of an internal epicsThreadPrivate variable which is
shared by all clients. This action has been removed from the client library,
which makes cleanup of clients like this possible.</p>

<h3>Perl CA bindings fixed for macOS Mojave</h3>

<p>Apple removed some Perl header files from macOS Mojave that were available
in their SDK, requiring a change to the include paths used when compiling the
CA bindings. The new version should build on new and older macOS versions, and
these changes may also help other targets that have an incomplete installation
of Perl (the build will continue after printing a warning that the Perl CA
bindings could not be built).</p>

<h3>Routine <tt>epicsTempName()</tt> removed from libCom</h3>

<p>This routine was a simple wrapper around the C89 function <tt>tmpnam()</tt>
which is now seen as unsafe and causes warning messages to be generated by
most modern compilers. The two internal uses of this function have been
modified to call <tt>epicsTempFile()</tt> instead. We were unable to find any
published code that used this function, so it was removed immediately instead
of being deprecated.</p>

<h3>DBD Parsing of Record Types</h3>

<p>The Perl DBD file parser has been made slightly more liberal; the order in
which DBD files must be parsed is now more flexible, so that a record type
definition can now be parsed after a device support that referred to that
record type. A warning message will be displayed when the device support is
seen, but the subsequent loading of the record type will be accepted without
triggering an error. See
<a href="https://bugs.launchpad.net/epics-base/+bug/1801145">Launchpad bug
#1801145</a>.</p>

<h3>menuScan and several record types documented with POD</h3>

<p>The EPICS Wiki pages describing a number of standard record types has been
converted into the Perl POD documentation format and added to the DBD files,
so at build-time an HTML version of these documents is generated and installed
into the htmls directory. Thanks to Tony Pietryla.</p>

<h3>CA client tools learned <tt>-V</tt> option</h3>

<p>This displays the version numbers of EPICS Base and the CA protocol.</p>


<h2 align="center">Changes made between 3.15.5 and 3.15.6</h2>

<h3>Unsetting environment variables</h3>

<p>The new command <code>epicsEnvUnset <i>varname</i></code> can be used to
unset an environment variable.</p>

<h3>Warning indicators in msi (and macLib) output</h3>

<p>The libCom macro expansion library has been modified so that when the
SUPPRESS_WARNINGS flag is set it will no longer include any <tt>,undefined</tt>
or <tt>,recursive</tt> indicators in its output when undefined or recursive
macros are encountered. These indicators were harmless when the output was fed
into an IOC along with a definition for the macro, but when the <tt>msi</tt>
tool was used to generate other kinds of files they caused problems. If the
<tt>msi -V</tt> flag is used the markers will still be present in the output
whenever the appropriate condition is seen.</p>

<h3>Improvements to msi</h3>

<p>In addition to fixing its response to discovering parsing errors in its
substitution input file (reported as Launchpad
<a href="https://bugs.launchpad.net/epics-base/+bug/1503661">bug #1503661</a>)
so it now deletes the incomplete output file, the msi program has been cleaned
up a little bit internally.</p>

<h3>All array records now post monitors on their array-length fields</h3>

<p>The waveform record has been posting monitors on its NORD field since Base
3.15.0.1; we finally got around to doing the equivalent in all the other
built-in record types, which even required modifying device support in some
cases. This fixes <a href="https://bugs.launchpad.net/epics-base/+bug/1730727">
Launchpad bug #1730727</a>.</p>

<h3>HOWTO: Converting Wiki Record Reference to POD</h3>

<p>Some documentation has been added to the <tt>dbdToHtml.pl</tt> script
explaining how Perl POD (Plain Old Documentation) markup can be added to
<tt>.dbd</tt> files to generate HTML documentation for the record types. To see
these instructions, run <tt>perl&nbsp;bin/&lt;host&gt;/dbdToHtml.pl&nbsp;-H</tt>
or <tt>perldoc&nbsp;bin/&lt;host&gt;/dbdToHtml.pl</tt>.</p>

<h3>Fix problem with numeric soft events</h3>

<p>Changing from numeric to named soft events introduced an incompatibility
when a numeric event 1-255 is converted from a DOUBLE, e.g. from a calc record.
The <tt>post_event()</tt> API is not marked deprecated any more.

<p>Also <code>scanpel</code> has been modified to accept a glob pattern for
event name filtering and to show events with no connected records as well.</p>

<h3>Add osiSockOptMcastLoop_t and osiSockTest</h3>

<p>Added a new OS-independent typedef for multicast socket options, and a test
file to check their correct operation.<p>

<h3>Support for CONFIG_SITE.local in Base</h3>

<p>This feature is mostly meant for use by developers; configuration
settings that would normally appear in Base/configure/CONFIG_SITE can now
be put in a locally created base/configure/CONFIG_SITE.local file instead
of having go modify or replace the original. A new .gitignore pattern
tells git to ignore all configure/*.local files.</p>


<h2 align="center">Changes from the 3.14 branch between 3.15.5 and 3.15.6</h2>

<h3>Fix broken <tt>EPICS_IOC_LOG_FILE_LIMIT=0</tt> setting</h3>

<p>The Application Developers' Guide says this is allowed and disables the
limit on the log-file, but it hasn't actually worked for some time (if ever).
Note that the iocLogServer will be removed from newer Base release sometime
soon as its functionality can be implemented by other dedicated log servers
such as logstash or syslog-ng.</p>

<p>Fixes <a href="https://bugs.launchpad.net/bugs/1786858">lp:1786858</a>
and part of <a href="https://bugs.launchpad.net/bugs/1786966">lp:1786966</a>.
</p>

<h3>Cleanup of startup directory</h3>

<p>The files in the startup directory have not been maintained in recent years
and have grown crufty (technical term). This release includes the following
updates to these files:</p>

<ul>

<li>The Perl <tt>EpicsHostArch.pl</tt> script has been rewritten, and support
for a few previously missing host architectures has been added to it.</li>

<li>The <tt>EpicsHostArch.pl</tt> script has also been moved into the standard
<tt>src/tools</tt> directory, from where it will be installed into
<tt>lib/perl</tt>. In this new location it is no longer executable, so it must
be run by the <tt>perl</tt> executable.</li>

<li>The build system has been adjusted to look for <tt>EpicsHostArch.pl</tt> in
both places if the <tt>EPICS_HOST_ARCH</tt> environment variable has not been
set at build-time.</li>

<li>Sites that used the original Perl script to set <tt>EPICS_HOST_ARCH</tt> as
part of their standard environment will need to adjust their scripts when they
upgrade to this release.</li>

<li>The <tt>EpicsHostArch</tt> shell script has been replaced with a wrapper
routine that calls the Perl <tt>EpicsHostArch.pl</tt> script. Sites that rely on
this script to set <tt>EPICS_HOST_ARCH</tt> should consider switching to the
Perl script instead.</li>

<li>The <tt>Site.cshrc</tt> and <tt>Site.profile</tt> files have been renamed to
<tt>unix.csh</tt> and <tt>unix.sh</tt>, respectively.</li>

<li>The existing <tt>win32.bat</tt> file has been cleaned up and a new
<tt>windows.bat</tt> file added for 64-bit targets. The contents of these files
should be seen as examples, don't uncomment or install parts for software that
you don't explicitly know that you need.</li>

</ul>

<h3>Recent Apple XCode Build Issues</h3>

<p>The latest version of XCode will not compile calls to <tt>system()</tt> or
<tt>clock_settime()</tt> for iOS targets. There were several places in Base
where these were being compiled, although there were probably never called. The
code has now been modified to permit iOS builds to complete again.</p>

<h3>Prevent illegal alarm severities</h3>

<p>A check has been added to <tt>recGblResetAlarms()</tt> that prevents records
from getting an alarm severity higher than INVALID_ALARM. It is still possible
for a field like HSV to get set to a value that is not a legal alarm severity,
but the core IOC code should never copy such a value into a record's SEVR or
ACKS fields. With this fix the record's alarm severity will be limited to
INVALID_ALARM.</p>

<h3>Fixes for Launchpad bugs</h3>

<p>The following launchpad bugs have fixes included:</p>

<ul>
<li><a href="https://bugs.launchpad.net/epics-base/+bug/1786320">
    lp: #1786320</a>, dbCa subscribes twice to ENUM</li>
<li><a href="https://bugs.launchpad.net/epics-base/+bug/541221">
    lp: #541221</a>, 'assert (pca->pgetNative)' failed in ../dbCa.c</li>
<li><a href="https://bugs.launchpad.net/epics-base/+bug/1747091">
    lp: #1747091</a>, epicsTimeGetEvent() / generalTime bug</li>
<li><a href="https://bugs.launchpad.net/epics-base/+bug/1743076">
    lp: #1743076</a>, Segfault in ca_attach_context() during exits</li>
<li><a href="https://bugs.launchpad.net/epics-base/+bug/1751380">
    lp: #1751380</a>, Deadlock in ca_clear_subscription()</li>
<li><a href="https://bugs.launchpad.net/epics-base/+bug/1597809">
    lp: #1597809</a>, Setting NAME field in DB file may break IOC</li>
<li><a href="https://bugs.launchpad.net/epics-base/+bug/1770292">
    lp: #1770292</a>, get_alarm_double() inconsistent across record types</li>
<li><a href="https://bugs.launchpad.net/epics-base/+bug/1771298">
    lp: #1771298</a>, Conversion of NaN to integer relies on undefined
    behavior</li>
</ul>

<h3>Updated VxWorks Timezone settings</h3>

<p>Removed the settings for 2017; fixed the hour of the change for MET.</p>

<h3>Fixed camonitor server side relative timestamps bug</h3>

<p>Initialize the first time-stamp from the first monitor, not the client-side
current time in this configuration.</p>

<h3>Build changes for MSVC</h3>

<p>Windows builds using Visual Studio 2015 and later now use the <tt>-FS</tt>
compiler option to allow parallel builds to work properly.</p>

<p>We now give the <tt>-FC</tt> option to tell the compiler to print absolute
paths for source files in diagnostic messages.</p>

<h3>Extend maximum Posix epicsEventWaitWithTimeout() delay</h3>

<p>The Posix implementation of epicsEventWaitWithTimeout() was limiting the
timeout delay to at most 60 minutes (3600.0 seconds). This has been changed to
10 years; significantly longer maximum delays cause problems on systems where
<tt>time_t</tt> is still a signed 32-bit integer so cannot represent absolute
time-stamps after 2038-01-19. Our assumption is that such 32-bit systems will
have been retired before the year 2028, but some additional tests have been
added to the epicsTimeTest program to detect and fail if this assumption is
violated.</p>

<h3>New test-related make targets</h3>

<p>This release adds several new make targets intended for use by developers
and Continuous Integration systems which simplify the task of running the
built-in self-test programs and viewing the results. Since these targets are
intended for limited use they can have requirements for the build host which
go beyond the standard minimum set needed to build and run Base.</p>

<blockquote>

<h4><tt>test-results</tt> &mdash; Summarize test results</h4>

<p>The new make target <tt>test-results</tt> will run the self-tests if
necessary to generate a TAP file for each test, then summarizes the TAP output
files in each test directory in turn, displaying the details of any failures.
This step uses the program <q>prove</q> which comes with Perl, but also needs
<q>cat</q> to be provided in the default search path so will not work on most
Windows systems.</p>

<h4><tt>junitfiles</tt> &mdash; Convert test results to JUnit XML Format</h4>

<p>The new make target <tt>junitfiles</tt> will run the self-tests if necessary
and then convert the TAP output files into the more commonly-supported JUnit
XML format. The program that performs this conversion needs the Perl module
<q><tt>XML::Generator</tt></q> to have been installed.</p>

<h4><tt>clean-tests</tt> &mdash; Delete test result files</h4>

<p>The new make target <tt>clean-tests</tt> removes any test result files from
previous test runs. It cleans both TAP and JUnit XML files.</p>

</blockquote>

<h3>Fix DNS related crash on exit</h3>

<p>The attempt to fix DNS related delays for short lived CLI programs (eg. caget)
in lp:1527636 introduced a bug which cased these short lived clients to crash on exit.
This bug should now be fixed.</p>

<h3>Server bind issue on Windows</h3>

<p>When a National Instruments network variables CA server is already running on
a Windows system and an IOC or PCAS server is started, the IOC's attempt to
bind a TCP socket to the CA server port number fails, but Windows returns a
different error status value than the IOC is expecting in that circumstance
(because the National Instruments code requests exclusive use of that port,
unlike the EPICS code) so the IOC fails to start properly. The relevent EPICS
bind() checks have now been updated so the IOC will request that a dynamic port
number be allocated for this TCP socket instead when this happens.</p>

<h3>Checking Periodic Scan Rates</h3>

<p>Code has been added to the IOC startup to better protect it against bad
periodic scan rates, including against locales where <q><tt>.</tt></q> is not
accepted as a decimal separator character. If the scan period in a menuScan
choice string cannot be parsed, the associated periodic scan thread will no
longer be started by the IOC and a warning message will be displayed at iocInit
time. The <tt>scanppl</tt> command will also flag the faulty menuScan value.</p>


<h2 align="center">Changes made between 3.15.4 and 3.15.5</h2>

<h3>dbStatic Library Speedup and Cleanup</h3>

<p>Loading of database files has been optimized to avoid overproportionally
long loading times for large databases. As a part of this, the alphabetical
ordering of records instances (within a record type) has been dropped. In the
unexpected case that applications were relying on the alphabetic order, setting
<tt>dbRecordsAbcSorted = 1</tt> before loading the databases will retain the
old behavior.</p>

<p>The routine <tt>dbRenameRecord()</tt> has been removed, as it was intended
to be used by database configuration tools linked against a host side version
of the dbStatic library that is not being built anymore.</p>

<h3>Launchpad Bug-fixes</h3>

<p>In addition to the more detailed change descriptions below, the following
Launchpad bugs have also been fixed in this release:</p>

<ul>
  <li><a href="https://bugs.launchpad.net/epics-base/+bug/1440186">
    #1440186</a> Crash due to a too small buffer being provided in
    dbContextReadNotifyCache</li>
  <li><a href="https://bugs.launchpad.net/epics-base/+bug/1479316">
    #1479316</a> Some data races found using Helgrind</li>
  <li><a href="https://bugs.launchpad.net/epics-base/+bug/1495833">
    #1495833</a> biRecord prompt groups are nonsensical</li>
  <li><a href="https://bugs.launchpad.net/epics-base/+bug/1606848">
    #1606848</a> WSAIoctl SIO_GET_INTERFACE_LIST failed in Windows</li>
</ul>

<h3>Whole-Program Optimization for MS Visual Studio Targets</h3>

<p>When using the Microsoft compilers a new build system variable is provided
that controls whether whole program optimization is used or not. For static
builds using Visual Studio 2010 this optimization must be disabled. This is
controlled in the files configure/os/CONFIG_SITE.Common.windows-x64-static and
configure/os/CONFIG_SITE.Common.win32-x86-static by setting the variable
<tt>OPT_WHOLE_PROGRAM&nbsp;=&nbsp;NO</tt> to override the default value
<tt>YES</tt> that would otherwise be used.</p>

<p>Note that enabling this optimization slows down the build process. It is not
possible to selectively disable this optimization, when building a particular
module say; Microsoft's linker will restart itself automatically with the
<tt>-LTCG</tt> flag set and display a warning if it is asked to link any object
files that were compiled with the <tt>-GL</tt> flag.</p>

<h3>Add dynamic (variable length) array support to PCAS</h3>

<p>Dynamic array sizing support was added to the IOC server (RSRV) in the
Base-3.14.12 release, but has not until now been supported in the <q>Portable
Channel Access Server</q> (PCAS). Channel Access server applications using the
PCAS may not need to be modified at all; if they already push monitors with
different gdd array lengths, those variable sizes will be forwarded to any CA
clients who have requested variable length updates. The example CAS server
application has been modified to demonstrate this feature.</p>

<p>In implementing the above, the gdd method <tt>gdd::put(const gdd *)</tt> now
copies the full-sized array from the source gdd if the destination gdd is of
type array, has no allocated memory and a boundary size of 0.</p>

<h3>Additional epicsTime conversion</h3>

<p>The EPICS timestamp library (epicsTime) inside libCom's OSI layer has
been extended by routines that convert from <tt>struct tm</tt> to the EPICS
internal <tt>epicsTime</tt> type, assuming UTC - i.e. without going through
the timezone mechanism. This solves issues with converting from the structured
type to the EPICS timestamp at driver level from multiple threads at a high
repetition rate, where the timezone mechanism was blocking on file access.</p>

<h3>MinGW Cross-builds from Linux</h3>

<p>The build configuration files that allow cross-building of the 32-bit
win32-x86-mingw cross-target have been adjusted to default to building shared
libraries (DLLs) as this is now supported by recent MinGW compilers. The 64-bit
windows-x64-mingw cross-target was already being built that way by default. The
configuration options to tell the minGW cross-compiler to link programs with
static versions of the compiler support libraries have now been moved into the
CONFIG_SITE.linux-x86.<i>target</i> files.</p>

<h3>General Time updates</h3>

<p>The <tt>iocInit</tt> code now performs a sanity check of the current time
returned by the generalTime subsystem and will print a warning if the wall-clock
time returned has not been initialized yet. This is just a warning message; when
a time provider does synchonize the IOC will subsequently pick up and use the
correct time. This check code also primes the registered event system provider
if there is one so the <tt>epicsTimeGetEventInt()</tt> routine will work on IOCs
that ask for event time within an interrupt service routine.</p>

<p>The osiClockTime provider's synchronization thread (which is only used on
some embedded targets) will now poll the other time providers at 1Hz until the
first time it manages to get a successful timestamp, after which it will poll
for updates every 60 seconds as before.</p>

<p>The routine <tt>generalTimeGetExceptPriority()</tt> was designed for use by
backup (lower priority) time providers like the osiClockTime provider which do
not have their own absolute time reference and rely on other providers for an
absolute time source. This routine no longer implements the ratchet mechanism
that prevented the time it returned from going backwards. If the backup clock's
tick-timer runs fast the synchronization of the backup time provider would never
allow it to be corrected backwards when the ratchet was in place. The regular
<tt>epicsTimeGetCurrent()</tt> API still uses the ratchet mechanism, so this
change will not cause the IOC to see time going backwards.</p>

<h3>Microsoft Visual Studio builds</h3>

<p>The build configuration files for builds using the Microsoft compilers have
been updated, although there should be no noticable difference at most sites.
One extra compiler warning is now being suppressed for C++ code, <tt>C4344:
behavior change: use of explicit template arguments results in ...</tt> which is
gratuitous and was appearing frequently in builds of the EPICS V4 modules.</p>

<p>Cross-builds of the windows-x64 target from a win32-x86 host have been
removed as they don't actually work within the context of a single <tt>make</tt>
run. Significant changes to the build configuration files would be necessary for
these kinds of cross-builds to work properly, which could be done if someone
needs them (email Andrew Johnson before working on this, and see
<a href="http://stackoverflow.com/questions/5807647/how-do-you-compile-32-bit-and-64-bit-applications-at-the-same-time-in-visual-stu">
this stack-overflow answer</a> for a starting point).</p>

<h3>Bazaar keywords such as 'Revision-Id' removed</h3>

<p>In preparation for moving to git in place of the Bazaar revision control
system we have removed all the keywords from the Base source code.</p>

<h3>Linux systemd service file for CA Repeater</h3>

<p>Building this version of Base on a Linux system creates a systemd service
file suitable for starting the Channel Access Repeater under systemd. The file
will be installed into the target bin directory, from where it can be copied
into the appropriate systemd location and modified as necessary. Installation
instructions are included as comments in the file.</p>


<h2 align="center">Changes made between 3.15.3 and 3.15.4</h2>

<h3>New string input device support "getenv"</h3>

<p>A new "getenv" device support for both the stringin and lsi (long string
input) record types can be used to read the value of an environment variable
from the IOC at runtime. See base/db/softIocExit.db for sample usage.</p>

<h3>Build rules and DELAY_INSTALL_LIBS</h3>

<p>A new order-only prerequisite build rule has been added to ensure that
library files (and DLL stubs on Windows) get installed before linking any
executables, which resolves parallel build problems on high-powered CPUs. There
are some (rare) cases though where a Makefile has to build an executable and run
it to be able to compile code for a library built by the same Makefile. With
this new build rule GNUmake will complain about a circular dependency and the
build will probably fail in those cases. To avoid this problem the failing
Makefile should set <tt>DELAY_INSTALL_LIBS = YES</tt> before including the
<tt>$(TOP)/configure/RULES</tt> file, disabling the new build rule.</p>

<h3>IOC environment variables and build parameters</h3>

<p>The IOC now sets a number of environment variables at startup that provide
the version of EPICS Base it was built against (EPICS_VERSION_...) and its build
architecture (ARCH). In some cases this allows a single iocBoot/ioc directory to
be used to run the same IOC on several different architectures without any
changes.</p>

<p>There are also 3 new environment parameters (EPICS_BUILD_...) available that
C/C++ code can use to find out the target architecture, OS class and compiler
class it was built with. These may be useful when writing interfaces to other
languages.</p>

<h3>New implementation of promptgroup/gui_group field property</h3>

<p>The mechanism behind the "promptgroup()" field property inside a record type
definition has been changed. Instead of using a fixed set of choices,
the static database access library now collects the used gui group names
while parsing DBD information. Group names should start with a two-digit number
plus space-dash-space to allow proper sorting of groups.</p>

<p>The include file <tt>guigroup.h</tt> that defined the fixed set of choices
has been deprecated. Instead, use the conversion functions between index number
and group string that have been added to dbStaticLib.</p>

<p>When a DBD file containing record-type descriptions is expanded, any
old-style <tt>GUI_xxx</tt> group names will be replaced by a new-style
string for use by the IOC. This permits an older record type to be used with
the 3.15.4 release, although eventually record types should be converted by
hand with better group names used.</p>

<h3>CA server configuration changes</h3>

<p>RSRV now honors EPICS_CAS_INTF_ADDR_LIST and binds only to the provided list
of network interfaces. Name searches (UDP and TCP) on other network interfaces
are ignored. For example on a computer with interfaces 10.5.1.1/24, 10.5.2.1/24,
and 10.5.3.1/24, setting "EPICS_CAS_INTF_ADDR_LIST='10.5.1.1 10.5.2.1'" will
accept traffic on the .1.1 and .2.1, but ignore from .3.1</p>

<p>RSRV now honors EPICS_CAS_IGNORE_ADDR_LIST and ignores UDP messages received
from addresses in this list.</p>

<p>Previously, CA servers (RSRV and PCAS) would build the beacon address list
using EPICS_CA_ADDR_LIST if EPICS_CAS_BEACON_ADDR_LIST was no set. This is no
longer done. Sites depending on this should set both envronment variables to the
same value.</p>

<h3>IPv4 multicast for name search and beacons</h3>

<p>libca, RSRV, and PCAS may now use IPv4 multicasting for UDP traffic (name
search and beacons). This is disabled by default. To enable multicast address(s)
must be listed in EPICS_CA_ADDR_LIST for clients and EPICS_CAS_INTF_ADDR_LIST
for servers (IOCs should set both). For example:
"EPICS_CAS_INTF_ADDR_LIST='224.0.2.9' EPICS_CA_ADDR_LIST=224.0.2.9".</p>

<p>Please note that no IPv4 multicast address is officially assigned for Channel
Access by IANA. The example 224.0.2.9 is taken from the AD-HOC Block I range.<p>

<h3>Moved <tt>mlockall()</tt> into its own epicsThread routine</h3>

<p>Since EPICS Base 3.15.0.2 on Posix OSs the initialization of the epicsThread
subsystem has called <tt>mlockall()</tt> when the OS supports it and thread
priority scheduling is enabled. Doing so has caused problems in third-party
applications that call the CA client library, so the functionality has been
moved to a separate routine <tt>epicsThreadRealtimeLock()</tt> which will be
called by the IOC at iocInit (unless disabled by setting the global variable
<tt>dbThreadRealtimeLock</tt> to zero).</p>

<h3>Added dbQuietMacroWarnings control</h3>

<p>When loading database files, macros get expanded even on comment lines. If a
comment contains an undefined macro, the load still continues but an error
message gets printed. For this release the error message has been changed to a
warning, but even this warning can be made less verbose by setting this new
variable to a non-zero value before loading the file, like this:</p>

<blockquote><pre>
var dbQuietMacroWarnings 1      <i>iocsh</i>
dbQuietMacroWarnings=1          <i>VxWorks</i>
</pre></blockquote>

<p>This was <a href="https://bugs.launchpad.net/bugs/541119">Launchpad bug
541119</a>.</p>


<h2 align="center">Changes from the 3.14 branch between 3.15.3 and 3.15.4</h2>

<h3>NTP Time Provider adjusts to OS tick rate changes</h3>

<p>Dirk Zimoch provided code that allows the NTP Time provider (used on VxWorks
and RTEMS only) to adapt to changes in the OS clock tick rate after the provider
has been initialized. Note that changing the tick rate after iocInit() is not
advisable, and that other software might still misbehave if initialized before
an OS tick rate change. This change was back-ported from the 3.15 branch.</p>

<h3>Making IOC ca_get operations atomic</h3>

<p>When a CA client gets data from an IOC record using a compound data type such
as <tt>DBR_TIME_DOUBLE</tt> the value field is fetched from the database in a
separate call than the other metadata, without keeping the record locked. This
allows some other thread such as a periodic scan thread a chance to interrupt
the get operation and process the record in between. CA monitors have always
been atomic as long as the value data isn't a string or an array, but this race
condition in the CA get path has now been fixed so the record will stay locked
between the two fetch operations.</p>

<p>This fixes <a href="https://bugs.launchpad.net/epics-base/+bug/1581212">
Launchpad bug #1581212</a>, thanks to Till Strauman and Dehong Zhang.</p>

<h3>New CONFIG_SITE variable for running self-tests</h3>

<p>The 'make runtests' and 'make tapfiles' build targets normally only run the
self-tests for the main <tt>EPICS_HOST_ARCH</tt> architecture. If the host is
able to execute self-test programs for other target architectures that are being
built by the host, such as when building a <tt>-debug</tt> version of the host
architecture for example, the names of those other architectures can be added to
the new <tt>CROSS_COMPILER_RUNTEST_ARCHS</tt> variable in either the
<tt>configure/CONFIG_SITE</tt> file or in an appropriate
<tt>configure/os/CONFIG_SITE.&lt;host&gt;.Common</tt> file to have the test
programs for those targets be run as well.</p>

<h3>Additional RELEASE file checks</h3>

<p>An additional check has been added at build-time for the contents of the
configure/RELEASE file(s), which will mostly only affect users of the Debian
EPICS packages published by NSLS-2. Support modules may share an install path,
but all such modules must be listed adjacent to each other in any RELEASE files
that point to them. For example the following will fail the new checks:</p>

<blockquote><pre>
AUTOSAVE = /usr/lib/epics
ASYN = /home/mdavidsaver/asyn
EPICS_BASE = /usr/lib/epics
</pre></blockquote>

<p>giving the compile-time error</p>

<blockquote><pre>
This application's RELEASE file(s) define
	EPICS_BASE = /usr/lib/epics
after but not adjacent to
	AUTOSAVE = /usr/lib/epics
Module definitions that share paths must be grouped together.
Either remove a definition, or move it to a line immediately
above or below the other(s).
Any non-module definitions belong in configure/CONFIG_SITE.
</pre></blockquote>


<p>In many cases such as the one above the order of the <tt>AUTOSAVE</tt> and
<tt>ASYN</tt> lines can be swapped to let the checks pass, but if the
<tt>AUTOSAVE</tt> module depended on <tt>ASYN</tt> and hence had to appear
before it in the list this error indicates that <tt>AUTOSAVE</tt> should also be
built in its own private area; a shared copy would likely be incompatible with
the version of <tt>ASYN</tt> built in the home directory.</p>

<h3>String field buffer overflows</h3>

<p>Two buffer overflow bugs that can crash the IOC have been fixed, caused by
initializing a string field with a value larger than the field size
(<a href="https://bugs.launchpad.net/bugs/1563191">Launchpad bug
#1563191</a>).</p>

<h3>Fixed stack corruption bug in epicsThread C++ API</h3>

<p>The C++ interface to the epicsThread API could corrupt the stack on thread
exit in some rare circumstances, usually at program exit. This bug has been
fixed (<a href="https://bugs.launchpad.net/bugs/1558206">Launchpad bug
#1558206</a>).</p>

<h3>RTEMS NTP Support Issue</h3>

<p>On RTEMS the NTP Time Provider could in some circumstances get out of sync
with the server because the osdNTPGet() code wasn't clearing its input socket
before sending out a new request. This
(<a href="https://bugs.launchpad.net/bugs/1549908">Launchpad bug 1549908</a>)
has now been fixed.</p>

<h3>CALC engine bitwise operator fixes</h3>

<p>The bitwise operators in the CALC engine have been modified to work properly
with values that have bit 31 (0x80000000) set. This modification involved
back-porting some earlier changes from the 3.15 branch, and fixes
<a href="https://code.launchpad.net/bugs/1514520">Launchpad bug
#1514520</a>.</p>

<h3>Fix <tt>ipAddrToAsciiAsync()</tt>: Don't try to join the daemon thread</h3>

<p>On process exit, don't try to stop the worker thread that makes DNS lookups
asynchronous. Previously this would wait for any lookups still in progress,
delaying the exit unnecessarily. This was most obvious with catools (eg.
cainfo).
<a href="https://bugs.launchpad.net/bugs/1527636">lp:1527636</a></p>

<h3>Fix <tt>epicsTime_localtime()</tt> on Windows</h3>

<p>Simpler versions of the epicsTime_gmtime() and epicsTime_localtime()
routines have been included in the Windows implementations, and a new test
program added. The original versions do not report DST status properly. Fixes
<a href="https://bugs.launchpad.net/bugs/1528284">Launchpad bug 1528284</a>.</p>


</body>
</html><|MERGE_RESOLUTION|>--- conflicted
+++ resolved
@@ -30,7 +30,51 @@
 
 -->
 
-<<<<<<< HEAD
+
+<h3>Channel Access Security: Check Hostname Against DNS</h3>
+
+<p>Host names given in a <tt>HAG</tt> entry of an IOC's Access Security
+Configuration File (ACF) have to date been compared against the hostname
+provided by the CA client at connection time, which may or may not be the actual
+name of that client. This allows rogue clients to pretend to be a different
+host, and the IOC would believe them.</p>
+
+<p>An option is now available to cause an IOC to ask its operating system to
+look up the IP address of any hostnames listed in its ACF (which will normally
+be done using the DNS or the <tt>/etc/hosts</tt> file). The IOC will then
+compare the resulting IP address against the client's actual IP address when
+checking access permissions at connection time. This name resolution is performed
+at ACF file load time, which has a few consequences:</p>
+
+<ol>
+
+<li>If the DNS is slow when the names are resolved this will delay the process
+of loading the ACF file.</li>
+
+<li>If a host name cannot be resolved the IOC will proceed, but this host name
+will never be matched.</li>
+
+<li>Any changes in the hostname to IP address mapping will not be picked up by
+the IOC unless and until the ACF file gets reloaded.</li>
+
+</ol>
+
+<p>Optionally, IP addresses may be added instead of, or in addition to, host names
+in the ACF file.</p>
+
+<p>This feature can be enabled before <tt>iocInit</tt> with</p>
+
+<blockquote><pre>
+var("asCheckClientIP",1)
+</pre></blockquote>
+
+<p>or with the VxWorks target shell use</p>
+
+<blockquote><pre>
+asCheckClientIP = 1
+</pre></blockquote>
+
+
 <h3>New and modified epicsThread APIs</h3>
 
 <h4><code>epicsThreadCreateOpt()</code></h4>
@@ -230,50 +274,6 @@
 
 
 <h1 align="center">EPICS Release 7.0.2</h1>
-=======
-<h3>Channel Access Security: Check Hostname Against DNS</h3>
-
-<p>Host names given in a <tt>HAG</tt> entry of an IOC's Access Security
-Configuration File (ACF) have to date been compared against the hostname
-provided by the CA client at connection time, which may or may not be the actual
-name of that client. This allows rogue clients to pretend to be a different
-host, and the IOC would believe them.</p>
-
-<p>An option is now available to cause an IOC to ask its operating system to
-look up the IP address of any hostnames listed in its ACF (which will normally
-be done using the DNS or the <tt>/etc/hosts</tt> file). The IOC will then
-compare the resulting IP address against the client's actual IP address when
-checking access permissions at connection time. This name resolution is performed
-at ACF file load time, which has a few consequences:</p>
-
-<ol>
-
-<li>If the DNS is slow when the names are resolved this will delay the process
-of loading the ACF file.</li>
-
-<li>If a host name cannot be resolved the IOC will proceed, but this host name
-will never be matched.</li>
-
-<li>Any changes in the hostname to IP address mapping will not be picked up by
-the IOC unless and until the ACF file gets reloaded.</li>
-
-</ol>
-
-<p>Optionally, IP addresses may be added instead of, or in addition to, host names
-in the ACF file.</p>
-
-<p>This feature can be enabled before <tt>iocInit</tt> with</p>
-
-<blockquote><pre>
-var("asCheckClientIP",1)
-</pre></blockquote>
-
-<p>or with the VxWorks target shell use</p>
-
-<blockquote><pre>
-asCheckClientIP = 1
-</pre></blockquote>
->>>>>>> 4dcd6f37
 
 <h3>Launchpad Bugs</h3>
 
