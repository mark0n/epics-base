--- conflicted
+++ resolved
@@ -21,7 +21,6 @@
 
 -->
 
-<<<<<<< HEAD
 <h3>IOC Database Support for 64-bit integers</h3>
 
 <p>The IOC now supports the 64-bit integer field types <tt>DBF_INT64</tt> and
@@ -61,7 +60,6 @@
 pvAccess network protocol <em>can</em> transport 64-bit data types however, and
 a future release of the pvaSrv module will connect this ability to the IOC.</p>
 
-=======
 <h3>Add EPICS_CA_MCAST_TTL</h3>
 
 <p>Add option EPICS_CA_MCAST_TTL to set the Time To Live (TTL) of any IP multi-cast
@@ -92,7 +90,6 @@
 
 <p>This allows removal of UDP echo and similar protocol features which
 are not compatible with secure protocol design practice.</p>
->>>>>>> 096fb5e0
 
 <h3>Echoless comments in iocsh</h3>
 
