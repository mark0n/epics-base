<!DOCTYPE html PUBLIC "-//W3C//DTD HTML 4.01 Transitional//EN"
    "http://www.w3.org/TR/html4/loose.dtd">
<html>
<head>
  <meta http-equiv="content-type" content="text/html; charset=iso-8859-1">
  <title>EPICS Base R3.15.0.1 Release Notes</title>
</head>

<body lang="en">
<h1 align="center">EPICS Base Release 3.15.0.2</h1>

<p>
EPICS Base 3.15.0.x releases are not intended for use in production systems.</p>

<h2 align="center">Changes between 3.15.0.1 and 3.15.0.2</h2>
<!-- Insert new items immediately below here ... -->

<<<<<<< HEAD
<h3>Full support for loadable support modules</h3>

<p>Apparently later versions of Base 3.14 permitted support modules to be loaded
from a shared library at runtime without the IOC having been linked against that
shared library; the registerRecordDeviceDriver.pl program would accept a partial
DBD file containing just the entries needed for the library and generate the
appropriate registration code. In 3.15 however the registerRecordDeviceDriver.pl
program was replaced by one using the new DBD file parser, and in this a device
support entry would only be accepted after first loading the record type that it
depended on.</p>

<p>The parser has been modified to accept device entries without having seen the
record type first, although a warning is given when that happens. To remove the
warning the DBD file can provide a record type declaration instead (no fields
can be defined, so the braces must be empty), before the device() entry. The
result will generate the correct registration code for the device entry without
including anything for any merely declared record types. The generated code can
be linked into a shared library and loaded by an IOC at runtime using dlload.
</p>

<h3>Parallel callback threads</h3>

<p>The general purpose callback facility can run multiple parallel callback
threads per priority level. This makes better use of SMP architectures (e.g.
processors with multiple cores), as callback work - which includes second
stage processing of records with asynchronuous device support and I/O
scanned processing - can be distributed over the available CPUs.</p>

<p>Note that by using parallel callback threads the order of scan callback
requests in the queue is not retained. If a device support needs to be
informed when scanIoRequest processing has finished, it should use the new
scanIoSetComplete() feature to add a user function that will be called after
the scanIoRequest record processing has finished.</p>

<p>Parallel callback threads have to be explicitly configured, by default
the IOC keeps the old behavior of running one callback thread per priority.</p>

<h3>Merge MMIO API from devLib2</h3>

<p>Added calls to handle 8, 16, and 32 bit Memory Mapped I/O reads and writes.
The calls added include <tt><i>X</i>_iowrite<i>Y</i>()</tt> and
<tt><i>X</i>_ioread<i>Y</i>()</tt>
where <tt><i>X</i></tt> is <tt>nat</tt> (native), <tt>be</tt> or <tt>le</tt>,
and <tt><i>Y</i></tt> is <tt>16</tt> or <tt>32</tt>.
Also added are <tt>ioread8()</tt> and <tt>iowrite8()</tt>.</p>

<h3>Added optional dbServer API to database</h3>

<p>A server layer that sits on top of the IOC database may now register itself
as such by calling <tt>dbRegisterServer()</tt> and providing optional routines
that other components can use. The initial purpose of this API allows the Trace
Processing implementation in <tt>dbProcess()</tt> to identify a client that
causes a record to process when TPRO is set.</p>

<p>To support the client idenfication, the server provides a routine that
returns that identity string when called by one of its own processing
threads.</p>

<h3>Concatenated database definition files</h3>

<p>A series of database definition (dbd) files can now be concatenated during
the build process into a newly-created dbd file with result being installed into
$(INSTALL_LOCATION)/dbd without expanding it.</p>

<p>The following lines in an EPICS Makefile will create a file name.dbd in the
O.Common build directory containing the contents of file1.dbd followed by
file2.dbd then file3.dbd. The new file will then be installed into
$(INSTALL_LOCATION)/dbd without expanding any of its include statements.</p>

<blockquote><pre>
DBDCAT += name.dbd
name_DBD += file1.dbd file2.dbd file3.dbd
</pre></blockquote>

<p>The source files file1.dbd, file2.dbd and file3.dbd may be created by the
current Makefile, be located in the parent directory or any other directory in
the SRC_DIRS list, be specified by their full pathname, exist in the install dbd
directory, or be found in any dbd directory linked from the application's
RELEASE files.</p>

<h3>Posix: Drop SCHED_FIFO before exec() in child process</h3>

<p>If Base is compiled with <tt>USE_POSIX_THREAD_PRIORITY_SCHEDULING = YES</tt>
in configure/CONFIG_SITE or related files, the Posix implementation of the
libCom <tt>osiSpawnDetachedProcess()</tt> routine will switch the child process
to use the normal SCHED_OTHER (non real-time) scheduler before executing the
named executable program. If it needs to use the real-time scheduler the new
program can request that for itself.</p>

<h3>Posix: Lock all memory when running with FIFO scheduler</h3>

<p>On Posix systems, an IOC application's ability to meet timing deadlines is
often dependent on its ability to lock part or all of the process's virtual
address space into RAM, preventing that memory from being paged to the swap
area. This change will attempt to lock the process's virtual address space into
RAM if the process has the ability to run threads with different priorities. If
unsuccessful, it prints an message to stderr and continues.</p>

<p>On Linux, one can grant a process the ability to run threads with different
priorities by using the command <code>ulimit -r unlimited</code>. To use the
FIFO scheduler for an IOC, use a command like this:</p>

<blockquote><pre>chrt -f 1 softIoc -d test.db</pre></blockquote>

<p>On Linux, one can grant a process the ability to lock itself into memory
using the command <code>ulimit -l unlimited</code>. These limits can also be
configured on a per user/per group basis by changing /etc/security/limits.conf
or its equivalent.</p>

<p>A child process created via fork() normally inherits its parent's resource
limits, so a child of a real-time soft-IOC will get its parent's real-time
priority and memlock limits. The memory locks themselves however are not
inherited by child processes.</p>
=======
<h3>Support routines for 64-bit integers</h3>

<p>The libCom library now provides support for 64-bit integer types on all
supported architectures. The epicsTypes.h header file defines epicsInt64 and
epicsUInt64 type definitions for both C and C++ code. The epicsStdlib.h header
also declares the following for parsing strings into the relevent sized integer
variables: Functions epicsParseLLong(), epicsParseULLong() with related macros
epicsScanLLong() and epicsScanULLong(), and the functions epicsParseInt64()
and epicsParseUInt64(). Use the first two functions and the macros for long long
and unsigned long long integer types, and the last two functions for the
epicsInt64 and epicsUInt64 types. Note that the latter can map to the types long
and unsigned long on some 64-bit architectures such as linux-x86_64, not to the
two long long types.</p>

<p>This version does not provide the ability to define 64-bit record fields, the
use of the 64-bit types in the IOC database will come in a later release of
EPICS Base.</p>
>>>>>>> 7629cf81

<h3>Implement EPICS_CAS_INTF_ADDR_LIST in rsrv</h3>

<p>The IOC server can now bind to a single IP address (and optional port number)
read from the standard environment parameter EPICS_CAS_INTF_ADDR_LIST.
Additional addresses included in that parameter after the first will be ignored
and a warning message displayed at iocInit time.</p>

<h3>alarmString.h deprecated again</h3>

<p>The string arrays that provide string versions of the alarm status and
severity values have been moved into libCom and the header file that used to
instanciate them is no longer required, although a copy is still provided for
backwards compatibility reasons. Only the alarm.h header needs to be included
now to declare the epicsAlarmSeverityStrings and epicsAlarmConditionStrings
arrays.</p>

<h3>General purpose thread pool</h3>

<p>
A general purpose threaded work queue API epicsThreadPool is added.
Multiple pools can be created with controlable priority and number
of worker threads.  Lazy worker startup is supported.</p>

<h3>Database field setting updates</h3>

<p>A database (.db) file loaded by an IOC does not have to repeat the record
type of a record that has already been loaded. It may replace the first
parameter of the <tt>record(type, name)</tt> statement with an asterisk
character inside double-quotes, <tt>"*"</tt> instead. Thus the following is a
legal database file:</p>

<blockquote><pre>record(ao, "ao1") {}
record("*", "ao1") {
    field(VAL, 10)
}</pre></blockquote>

<p>Note that database configuration tools will not be expected to have to
understand this syntax, which is provided for scripted and hand-coded database
and template instantiation only. Setting the IOC's <tt>dbRecordsOnceOnly</tt>
flag also makes this syntax illegal, since its purpose is to prevent
multiply-defined records from being collapsed into a single instance.</p>

<h3>Added echo command to iocsh</h3>

<p>The single argument string may contain escaped characters, which will be
translated to their raw form before being printed (enclose the string in quotes
to avoid double-translation). A newline is always appended to the output, and
output stream redirection is supported.</p>

<h3>Added macro EPICS_UNUSED to compilerDependencies.h</h3>

<p>To prevent the compiler from warning about a known-unused variable, mark it
with the macro EPICS_UNUSED. On gcc and clang this will expand to
<tt>__attribute__((unused))</tt> to prevent the warning.</p>

<h3>User specified db substitution file suffix</h3>

<p>Per Dirk Zimoch's suggestion, a user specified db substitution file suffix is
now allowed by setting the variable SUBST_SUFFIX in a configuration directory
CONFIG_SITE file or in a Makefile before the include $(TOP)/configure/RULES
line. The default for SUBST_SUFFIX is <tt>.substitutions</tt></p>

<h3>NTP Time Provider adjusts to OS tick rate changes</h3>

<p>Dirk Zimoch provided code that allows the NTP Time provider (used on VxWorks
and RTEMS only) to adapt to changes in the OS clock tick rate after the provider
has been initialized. Note that changing the tick rate after iocInit() is not
advisable, and that other software might still misbehave if initialized before
an OS tick rate change.</p>

<h3>Added newEpicsMutex macro</h3>

<p>Internal C++ uses of <tt>new epicsMutex()</tt> have been replaced with a new
macro which calls a new constructor, passing it the file name and line number of
the mutex creation code. C code that creates mutexes has been using a similar
macro for a long time, but there was no equivalent constructor for the C++
wrapper class, so identifying a specific mutex was much harder to do.</p>

<h3>Post DBE_PROPERTY events automatically</h3>

<p>A new record field attribute "prop(YES)" has been added to identify fields
holding meta-data. External changes to these fields will cause a CA monitor
event to be sent to all record subscribers who have asked for DBE_PROPERTY
updates. Meta-data fields have been marked for all Base record types.</p>

<h3>errlogRemoveListener() routine changed</h3>

<p>Code that calls <tt>errlogRemoveListener(myfunc)</tt> must be modified to use
the new, safer routine <tt>errlogRemoveListeners(myfunc, &amp;pvt)</tt> instead.
The replacement routine takes a second argument which must be the same private
pointer that was passed to <tt>errlogAddListener()</tt> when adding that
listener. It also deletes all matching listeners (hence the new plural name) and
returns how many were actually deleted, whereas the previous routine only
removed the first listener that matched.</p>

<h3>Simplified generation of .dbd files</h3>

<p>The Perl script <tt>makeIncludeDbd.pl</tt> has been removed and the rules
that created an intermediate <tt><i>xxx</i>Include.dbd</tt> file from the
Makefile variable <tt>xxx_DBD</tt> have been modified to generate the target
<tt><i>xxx</i>.dbd</tt> file directly. This should simplify applications that
might have had to provide dependency rules for the intermediate files in 3.15.
Applications which provide their own <tt><i>xxx</i>Include.dbd</tt> source file
will continue to have it expanded as before.</p>

<h3>New Undefined Severity field UDFS</h3>

<p>A new field has been added to dbCommon which configures the alarm severity
associated with the record being undefined (when UDF=TRUE). The default value is
INVALID so old databases will not be affected, but now individual records can be
configured to have a lower severity or even no alarm when undefined. Be careful
when changing this on applications where the IVOA field of output records is
used, IVOA still requires an INVALID severity to trigger value replacement.</p>

<h3>New build target <q>tapfiles</q></h3>

<p>This new make target runs the same tests as the <q>runtests</q> target, but
instead of summarizing or displaying the output for each test script it creates
a <q>.tap</q> file inside the architecture build directory which contains the
detailed test output. The output file can be parsed by continuous integration
packages such as <a href="http://www.jenkins-ci.org/">Jenkins</a> to show the
test results.</p>

<h3>Array field double-buffering</h3>

<p>Array data can now be moved, without copying, into and out of the VAL field
of the waveform, aai, and aao record types by replacing the pointer in BPTR.
The basic rules which device support must follow are:</p>

<ol>
    <li>BPTR, and the memory it is currently pointing to, can only be accessed
      while the record is locked.</li>
    <li>NELM may not be changed; NORD should be updated whenever the number of
      valid data elements changes.</li>
    <li>When BPTR is replaced it must always point to a block of memory large
      enough to hold the maximum number of elements, as given by the NELM and
      FTVL fields.</li>
</ol>

<h3>Spin-locks API added</h3>

<p>The new header file epicsSpin.h adds a portable spin-locks API which is
intended for locking very short sections of code (typically one or two lines of
C or C++) to provide a critical section that protects against race conditions.
On Posix platforms this uses the pthread_spinlock_t type if it's available and
the build is not configured to use Posix thread priorities, but otherwise it
falls back to a pthread_mutex_t. On the UP VxWorks and RTEMS platforms the
implementations lock out CPU interrupts and disable task preemption while a
spin-lock is held. The default implementation (used when no other implementation
is provided) uses an epicsMutex. Spin-locks may not be taken recursively, and
the code inside the critical section should be short and deterministic.</p>

<h3>Improvements to aToIPAddr()</h3>

<p>The libCom routine aToIPAddr() and the vxWorks implementation of the
associated hostToIPAddr() function have been modified to be able to look up
hostnames that begin with one or more digits. The epicsSockResolveTest program
was added to check this functionality.</p>

<h3>mbboDirect and mbbiDirect records</h3>

<p>These record types have undergone some significant rework, and will behave
slightly differently than they did in their 3.14 versions. The externally
visible changes are as follows:</p>

<h5>mbbiDirect</h5>

<ul>
  <li>If the MASK field is set in a database file, it will not be over-written
    when the record is initialized. This allows non-contiguous masks to be set,
    although only the device support actually uses the MASK field.</li>
  <li>If process() finds the UDF field to be set, the record will raise a
    UDF/INVALID alarm.</li>
</ul>

<h5>mbboDirect</h5>

<ul>
  <li>If the MASK field is set in a database file, it will not be over-written
    when the record is initialized. This allows non-contiguous masks to be set,
    although only the device support actually uses the MASK field.</li>
  <li>After the device support's init_record() routine returns during record
    initialization, if OMSL is <q>supervisory</q> and UDF is clear the fields
    B0-BF will be set from the current VAL field.</li>
  <li>When a put to the OMSL field sets it to <q>supervisory</q>, the fields
    B0-BF will be set from the current VAL field. This did not used to happen,
    the individual bit fields were previously never modified by the record.
    Note that this change may require some databases to be modified, if they
    were designed to take advantage of the previous behavior.</li>
</ul>

<h3>Redirection of the errlog console stream</h3>

<p>A new routine has been added to the errlog facility which allows the console
error message stream to be redirected from stderr to some other already open
file stream:</p>

<blockquote><pre>int errlogSetConsole(FILE *stream);
</pre></blockquote>

<p>The stream argument must be a FILE* pointer as returned by fopen() that is
open for output. If NULL is passed in, the errlog thread's stderr output stream
will be used instead. Note that messages to the console can be disabled and
re-enabled using the eltc routine which is also an iocsh command, but there is
no iocsh command currently provided for calling errlogSetConsole.</p>

<h3>Add cleanup subroutine to aSub record</h3>

<p>An aSub routine may set the CADR field with a function pointer which will be
run before a new routine in the event that a change to the SNAM field changes
the record's process subroutine.</p>

<p>This can be used to free any resources the routine needs to allocate. It can
also be used to determine if this is the first time this routine has been called
by this record instance. The CADR field is set to NULL immediately after the
routine it points to is called.</p>

<p>Example:</p>

<blockquote><pre>void cleanup(aSubRecord* prec) {
    free(prec-&gt;dpvt);
    prec-&gt;dpvt = NULL;
}

long myAsubRoutine(aSubRecord* prec) {
    if (!prec-&gt;cadr) {
        /* check types of inputs and outputs */
        if (prec-&gt;ftva != menuFtypeDOUBLE)
            return 1; /* oops */

        dpvt = malloc(42);
        prec-&gt;cadr = &amp;cleanup;
    }

    /* normal processing */
}
epicsRegisterFunction(myAsubRoutine);
</pre></blockquote>

<h3>Sequence record enhancements</h3>

<p>The sequence record type now has 16 link groups numbered 0 through 9 and A
through F, instead of the previous 10 groups numbered 1 through 9 and A. The
changes to this record are directly equivalent to those described below for the
fanout record. The fields OFFS and SHFT have been added and operate on the SELN
value exactly the same way. The result is backwards compatible with the 3.14
version of the sequence record as long as none of the new fields are modified
and the application does not rely on the SOFT/INVALID alarm that was generated
when the selection number exceeded 10. The record also now posts monitors on the
SELN field at the end of the sequence if its value changed when read through the
SELL link.

<h3>Fanout record enhancements</h3>

<p>The fanout record type now has 16 output links LNK0-LNK9 and LNKA-LNKF, plus
two additional fields which make the result backwards compatible with 3.14
databases, but also allow the link selection to be shifted without having to
process the SELN value through a calc or calcout record first.</p>

<p>Previously there was no LNK0 field, so when SELM is <q>Mask</q> bit 0 of SELN
controls whether the LNK1 link field was activated; bit 1 controls LNK2 and so
on. When SELM is <q>Specified</q> and SELN is zero no output link would be
activated at all; LNK1 gets activated when SELN is 1 and so on. Only 6 links
were provided, LNK1 through LNK6. The updated record type maintains the original
behavior when the new fields are not configured, except that the SOFT/INVALID
alarm is not generated when SELN is 7 through 15.</p>

<p>The update involved adding a LNK0 field, as well as fields LNK7 through LNK9
and LNKA through LNKF. To add flexibility and maintain backwards compatibility,
two additional fields have been added:</p>

<dl>
<dt><b>OFFS</b></dt>

<dd>This field holds a signed offset which is added to SELN to select which link
to activate when SELM is <q>Specified</q>. If the resulting value is outside the
range 0 .. 15 the record will go into a SOFT/INVALID alarm state. The default
value of OFFS is zero, so if it is not explicitly set and SELN is 1 the LNK1
link will be activated.</dd>

<dt><b>SHFT</b></dt>

<dd>When SELM is <q>Mask</q> the signed field SHFT is used to shift the SELN
value by SHFT bits (positive means right-wards, values outside the range -15 ..
15 will result in a SOFT/INVALID alarm), before using the resulting bit-pattern
to control which links to activate. The default value is -1, so if SHFT is not
explicitly set bit 0 of SELN will be used to control whether LNK1 gets
activated.</dd>

</dl>

<p>The record also now posts monitors on the SELN field if it changes as a
result of record processing (i.e. when read through the SELL link).</p>

<h3>Deleted Java build rules</h3>

<p>Java has its own build systems now, so we've deleted the rules and associated
variables from Base, although they might get added to the Extensions build rules
for a while in case anyone still needs them.</p>

<h2 align="center">Changes between 3.14.x and 3.15.0.1</h2>

<h3>Application clean rules</h3>

<p>The <tt>clean</tt> Makefile target has changed between a single-colon rule
and a double-colon rule more than once in the life of the EPICS build rules, and
it just changed back to a single-colon rule, but now we recommend that
applications that wish to provide a Makefile that is backwards compatible with
the 3.14 build rules use the construct shown below.  The 3.15 rules now support
a variable called <tt>CLEANS</tt> to which a Makefile can add a list of files to
be deleted when the user does a <tt>make clean</tt> like this:</p>

<blockquote><pre>CLEANS += &lt;list of files to be cleaned&gt;

ifndef BASE_3_15
clean::
	$(RM) $(CLEANS)
endif</pre></blockquote>

<p>The conditional rule provides compatibility for use with the 3.14 build
system.</p>

<h3>MSI included with Base</h3>

<p>An enhanced version of the Macro Substitution and Include program <q>msi</q>
has been included with Base. Both this new version of msi and the IOC's
<tt>dbLoadTemplates</tt> command now support setting global macros in
substitution files, and <tt>dbLoadTemplates</tt> can now take a list of global
macro settings as the second argument on its command line. The substitution file
syntax is documented in the Application Developers Guide.</p>

<h3>Cross-builds targeting win32-x86-mingw</h3>

<p>Some Linux distributions now package the MinGW cross-compiler which makes it
possible to cross-build the win32-x86-mingw target from a linux-x86 host. Build
configuration files for this combination are now included; adjust the settings
in configure/os/CONFIG_SITE.linux-x86.win32-x86-mingw and add win32-x86-mingw to
the CROSS_COMPILER_TARGET_ARCHS variable in configure/CONFIG_SITE or in
configure/os/CONFIG_SITE.linux-x86.Common.</p>

<h3>Architecture win32-x86-cygwin Removed</h3>

<p>The ability to compile non-cygwin binaries using the Cygwin build tools is no
longer supported by current versions of Cygwin, so this architecture has been
removed. Use the MinWG tools and the win32-x86-mingw architecture instead.</p>

<h3>RTEMS and VxWorks Test Harnesses</h3>

<p>The original libCom test harness has been renamed <tt>libComTestHarness</tt>,
and two additional test harnesses have been created <tt>dbTestHarness</tt> and
<tt>filterTestHarness</tt> which are all built for RTEMS and vxWorks targets.
The new ones include tests in src/ioc/db/test and src/std/filters/test.</p>

<p>Running the new tests requires additional .db and .dbd files to be loaded at
runtime, which can be found in the relevant source directory or its O.Common
subdirectory. If the target can access the Base source tree directly it may be
simplest to cd to the relevant source directory before running the test. If not,
the files needed are listed in the generated 'testspec' file found in the
associated build (O.<i>arch</i>) directory.</p>

<p>For RTEMS users the current directory is determined in a BSP specific way.
See rtems_init.c and setBootConfigFromNVRAM.c in src/libCom/RTEMS.</p>

<h3>New API to hook into thread creation</h3>

<p>A hook API has been added allowing user-supplied functions to be called
whenever a thread starts. The calls are made from the thread's context,
and can be used to control additional thread properties not handled inside
EPICS base, e.g. setting the scheduling policy or CPU affinity (on SMP
systems).</p>

<p>The API also supports a mapping operation, calling a user-supplied function
for every thread that is currently running.</p>

<h3>New scan rate units</h3>

<p>Scan rates defined in the menuScan.dbd file may now be specified in seconds,
minutes, hours or Hertz, and plural time units will also be accepted (seconds
are used if no unit is mentioned in the choice string). At <tt>iocInit</tt> each
scan rate is compared with the OS's clock tick and a warning printed if the
rate is too fast or likely to be more than 10% different to the requested rate.
For example the rates given below are all valid, although non-standard (the
default menuScan choices that come with Base have not been changed):</p>

<blockquote>
<pre>menu(menuScan) {
    choice(menuScanPassive,     "Passive")
    choice(menuScanEvent,       "Event")
    choice(menuScanI_O_Intr,    "I/O Intr")
    choice(menuScan1_hour,      "1 hour")
    choice(menuScan0_5_hours, "0.5 hours")
    choice(menuScan15_minutes, "15 minutes")
    choice(menuScan5_minutes,   "5 minutes")
    choice(menuScan1_minute,    "1 minute")
    choice(menuScan10_seconds, "10 seconds")
    choice(menuScan5_seconds,   "5 seconds")
    choice(menuScan2_seconds,   "2 seconds")
    choice(menuScan1_second,    "1 second")
    choice(menuScan2_Hertz,     "2 Hertz")
    choice(menuScan5_Hertz,     "5 Hertz")
    choice(menuScan10_Hertz,   "10 Hz")
}</pre></blockquote>

<h3>Alarm filtering added to input record types</h3>

<p>The record types ai, calc, longin and mbbi have a new alarm filter added to
them. This provides a low-pass filter that can be used to delay the reporting of
alarms caused by the input level passing the HIGH, HIHI, LOW or LOLO values. The
filter is controlled with a new AFTC field that sets the filter's time constant.
The default value for this field is zero, which keeps the record's original
alarm behaviour.</p>

<p>The record must be scanned often enough for the filtering action to work
effectively and the alarm severity can only change when the record is processed,
but that processing does not have to be regular; the filter uses the time since
the record last processed in its calculation. Setting AFTC to a positive number
of seconds will delay the record going into or out of a minor alarm severity or
from minor to major severity until the input signal has been in that range for
that number of seconds.</p>

<h3>Post events on Waveform record's NORD field</h3>

<p>When the record type or device support modify the NORD field of a waveform
record, the record support code now posts DBE_VALUE and DBE_LOG events for that
field, signalling the array length change to any client monitoring the NORD
field.</p>

<h3>Attributes of Non-VAL Fields</h3>

<p>Non-VAL fields now report meaningful information for precision, units,
graphic limits, control limits, and alarm limits instead of simply using
PREC, EGU, HOPR, LOPR, DRVL, DRVH, HIHI, HIGH, LOW, and LOLO. All delay
fields have a default precision of 2 digits, units "s" and control limits
of 0 to 100,000 seconds (these precision and limit values can be changed
for each record type as a whole at runtime by updating a registered global
variable). Input fields like A-L of the calc record read their metadata
from the corresponding INPn link if possible.</p>
<h4>epicsStdioRedirect.h merged into epicsStdio.h</h4>

<p>The definitions from the header file epicsStdioRedirect.h have been moved
into epicsStdio.h so all calls to printf(), puts() and putchar() in files that
include that OSI header will now be subject to stdout redirection.  In past
releases (3.14.7 and later) it was necessary to request the redirection support
by including the epicsStdioRedirect.h header file.  The header file is still
provided, but now it just includes epicsStdio.h.</p>

<h4>Named Soft Events</h4>

<p>Soft events can now be given meaningful names instead of just using the
numbers 1-255. The EVNT field is now a DBF_STRING. The <tt>post_event()</tt> API
is now deprecated but still works. It should be replaced by code that in advance
looks up the <tt>EVNTPVT</tt> event handle associated with the named event by
calling <tt>eventNameToHandle(char *)</tt>, and when that event occurs passes
that handle to the new <tt>postEvent(EVNTPVT)</tt> routine (which may be called
from interrupt level). A new iocsh command <tt>postEvent <i>name</i></tt> will
trigger a named event from the command-line or a startup script (on vxWorks the
expression <tt>postEvent(eventNameToHandle("<i>name</i>"))</tt> must be used
instead though).</p>

<h4>Parallel Builds</h4>

<p>
As EPICS sites get computers with more CPUs they report additional bugs in our
parallel build rules. Various issues have been fixed by separating out the build
rules that generate dependency (.d) files, ensuring that they are constructed at
the appropriate time in the build.</p>

<p>
These rule changes can cause additional warning messages to appear when building
support modules. Where an application provides its own Makefile rules it may now
have to add rules to construct an associated dependency file. In many cases
though the change needed is just to replace a dependency for a
<tt>target$(OBJ)</tt> with the <tt>target$(DEP)</tt> so this</p>

<pre>
    myLib$(OBJ): myLib_lex.c</pre>

<p>
becomes</p>

<pre>
    myLib$(DEP): myLib_lex.c</pre>

<p>
To debug build issues assocated with dependency files, use the command <tt>make
--debug=m</tt> which tells GNUmake to display information about what it is doing
during the first pass when it updates its makefiles.</p>

<h3>
Removed tsDefs.h</h3>

<p>
The deprecated tsDefs API was provided for 3.13 compatibility only, and has now
been removed.  Convert any remaining code that used it to call the epicsTime API
instead.</p>

<h3>
Changes to epicsVersion.h</h3>

<p>
The two macros <tt>EPICS_UPDATE_LEVEL</tt> and <tt>EPICS_CVS_SNAPSHOT</tt> have
been deleted from the epicsVersion.h file; they were deprecated in R3.14 and can
be replaced with <tt>EPICS_PATCH_LEVEL</tt> and <tt>EPICS_DEV_SNAPSHOT</tt>
respectively.</p>

<p>
A new pair of macros has been added to make version number comparisons easier.
Code that will not work with a version of Base before 3.15.0 can now be
written like this to prevent it from compiling:</p>

<pre style="margin: 0 2em;">
#if defined(VERSION_INT) &amp;&amp; EPICS_VERSION_INT &lt; VERSION_INT(3,15,0,0)
#  error EPICS Base R3.15.0 or later is required
#endif
</pre>

<h3>
Added support for iocLogPrefix</h3>

<p>
Added a <code>iocLogPrefix</code> command to <code>iocsh</code>. This adds a
prefix to all messages from this IOC (or other log client) as they get sent to the
iocLogServer. This lets sites use the "fac=&lt;<i>facility</i>&gt;" syntax for
displaying the facility, process name etc. in log viewers like the
<code>cmlogviewer</code>.</p>

<h3>
Reworked the epicsEvent C &amp; C++ APIs</h3>

<ul>
  <li>Renamed the enum epicsEventWaitStatus to epicsEventStatus</li>
  <li>Defined epicsEventWaitStatus as a macro for epicsEventStatus</li>
  <li>Renamed epicsEventWaitOk to epicsEventOk</li>
  <li>Renamed epicsEventWaitError to epicsEventError</li>
  <li>Defined epicsEventWaitOK and epicsEventWaitError as macros</li>
  <li>Added epicsEventTrigger(id) which triggers an event and returns OK or an
    error status if the underlying OS primitives report an error</li>
  <li>Added epicsEventMustTrigger(id) which halts on error</li>
  <li>Defined epicsEventSignal(id) as a macro for epicsEventMustTrigger(id)</li>
  <li>Added a new C++ method epicsEvent::trigger() which throws an
    epicsEvent::invalidSemaphore in the event of an error</li>
  <li>epicsEvent::signal() makes an inline call to epicsEvent::trigger()</li>
  <li>epicsEventWait() and epicsEventWaitWithTimeout() now return an error
    status if the underlying OS primitives report an error</li>
  <li>All the epicsEventMust...() routines are now implemented in the common
    libCom/osi/epicsEvent.cpp source file, and call cantProceed() instead of
    mis-using assert()</li>
  <li>Implemented epicsEventShow() on Posix</li>
  <li>Win32: Removed all epicsShareAPI decorations</li>
</ul>

<h3>
Enabled histogram record type</h3>

<p>
The histogram record was not included in the base.dbd file in any 3.14 release,
but has now been added along with its associated soft device support. The build
system now generates the list of all the record.dbd files in base automatically
in src/std/rec/Makefile.</p>

<h3>
Reorganization of src/</h3>

<p>Reorganization of subdirectories of src/ to better represent the relation
between different parts as described in the following table.</p>

<p>This change also allows the number of libraries built to be reduced to:
libCap5.so,  libca.so,   libdbCore.so,    libdbStaticHost.so,
libCom.so,   libcas.so,  libdbRecStd.so, and  libgdd.so</p>

<table border="1"><tbody>
<tr>
 <th>Component</th>
 <th>Dependency</th>
 <th>Library name</th>
 <th>Description</th>
</tr>
<tr>
 <td>src/tools</td>
 <td></td>
 <td></td>
 <td>Build system scripts</td>
</tr>
<tr>
 <td>src/libCom</td>
 <td>src/tools</td>
 <td>Com</td>
 <td>Utility routines and OS-independant API</td>
</tr>
<tr>
 <td>src/template</td>
 <td>src/tools</td>
 <td></td>
 <td>User application templates (e.g. makeBaseApp)</td>
</tr>
<tr>
 <td>src/ca/client</td>
 <td>src/libCom</td>
 <td>ca</td>
 <td>Channel Access client</td>
</tr>
<tr>
 <td>src/ca/legacy/gdd</td>
 <td>src/ca/client</td>
 <td>gdd</td>
 <td>Generic data layer for PCAS</td>
</tr>
<tr>
 <td>src/ca/legacy/pcas</td>
 <td>src/ca/legacy/gdd</td>
 <td>cas</td>
 <td>Portable Channel Access Server</td>
</tr>
<tr>
 <td>src/ioc</td>
 <td>src/ca</td>
 <td>dbCore</td>
 <td>Core database processing functions</td>
</tr>
<tr>
 <td>src/std</td>
 <td>src/ioc</td>
 <td>dbRecStd</td>
 <td>Standard records, soft device support and the softIoc </td>
</tr>
</tbody></table>

<p>
In order to better reflect these relations the following
directories and files were moved as described:</p>

<table border="1"><tbody>
<tr>
  <th colspan="2">Relocations</th>
</tr>
<tr>
  <th>Previous</th><th>New</th>
</tr>
<tr>
  <th colspan="2">libCom</th>
</tr>
<tr>
  <td>src/RTEMS</td>
  <td>src/libCom/RTEMS</td>
</tr>
<tr>
  <td>src/toolsComm/flex</td>
  <td>src/libCom/flex</td>
</tr>
<tr>
  <td>src/toolsComm/antelope</td>
  <td>src/libCom/yacc</td>
</tr>
<tr>
  <td align="right">src/dbStatic/alarm.h<br>.../alarmString.h</td>
  <td>src/libCom/misc/</td>
</tr>
<tr>
  <th colspan="2">IOC Core Components</th>
</tr>
<tr>
  <td>src/bpt</td>
  <td>src/ioc/bpt</td>
</tr>
<tr>
  <td>src/db</td>
  <td>src/ioc/db</td>
</tr>
<tr>
  <td>src/dbStatic</td>
  <td>src/ioc/dbStatic</td>
</tr>
<tr>
  <td>src/dbtools</td>
  <td>src/ioc/dbtemplate</td>
</tr>
<tr>
  <td>src/misc</td>
  <td>src/ioc/misc</td>
</tr>
<tr>
  <td>src/registry</td>
  <td>src/ioc/registry</td>
</tr>
<tr>
  <td>src/rsrv</td>
  <td>src/ioc/rsrv <a href="#rsrv">1</a></td>
</tr>
<tr>
  <th colspan="2">Standard Record Definitions</th>
</tr>
<tr>
  <td>src/dev/softDev</td>
  <td>src/std/dev</td>
</tr>
<tr>
  <td>src/rec</td>
  <td>src/std/rec</td>
</tr>
<tr>
  <td>src/softIoc</td>
  <td>src/std/softIoc</td>
</tr>
<tr>
  <th colspan="2">Channel Access</th>
</tr>
<tr>
  <td>src/ca</td>
  <td>src/ca/client</td>
</tr>
<tr>
  <td>src/catools</td>
  <td>src/ca/client/tools</td>
</tr>
<tr>
  <td>src/cap5</td>
  <td>src/ca/client/perl</td>
</tr>
<tr>
  <td>src/gdd</td>
  <td>src/ca/legacy/gdd</td>
</tr>
<tr>
  <td>src/cas</td>
  <td>src/ca/legacy/pcas</td>
</tr>
<tr>
  <td>src/excas</td>
  <td>src/ca/legacy/pcas/ex</td>
</tr>
<tr>
  <th colspan="2">User Templates</th>
</tr>
<tr>
  <td>src/makeBaseApp</td>
  <td>src/template/base</td>
</tr>
<tr>
  <td>src/makeBaseExt</td>
  <td>src/template/ext</td>
</tr>
<tr>
  <th colspan="2">Dispersed</th>
</tr>
<tr>
  <td rowspan="3">src/util <a href="#util">2</a></td>
  <td>src/ca/client</td>
</tr>
<tr>
  <td>src/ca/client/test</td>
</tr>
<tr>
  <td>src/libCom/log</td>
</tr>
<tr>
  <td rowspan="2">src/as <a href="#as">3</a></td>
  <td>src/libCom/as</td>
</tr>
<tr>
  <td>src/ioc/as</td>
</tr>
</tbody></table>

<p><a name="rsrv">1</a>
RSRV is built as part of dbCore due to its tight (bidirectional) coupling
with the other database code.</p>

<p><a name="util">2</a>
The contents for src/util/ moved to three locations.  The caRepeater init script
was moved to src/ca/client/.  ca_test is now in src/ca/client/test/.
The iocLogServer was moved into the same directory (src/libCom/log) as
the log client code.</p>

<p><a name="as">3</a>
The Access Security code has been divided, with the parts not related to the 
database (lexer/parser and trap registration) becoming part of libCom.
The remaining components are included in the dbCore library</p>

<h3>
Moved src/RTEMS/base directory</h3>

<p>
These files are now found under src/RTEMS.</p>

<h3>
Removed 3.13 compatibility</h3>

<p>
Removed the 3.13 &lt;top&gt;/config directory and build compatibility rules and
variables, and various conversion documents.</p>

</body>
</html><|MERGE_RESOLUTION|>--- conflicted
+++ resolved
@@ -15,121 +15,6 @@
 <h2 align="center">Changes between 3.15.0.1 and 3.15.0.2</h2>
 <!-- Insert new items immediately below here ... -->
 
-<<<<<<< HEAD
-<h3>Full support for loadable support modules</h3>
-
-<p>Apparently later versions of Base 3.14 permitted support modules to be loaded
-from a shared library at runtime without the IOC having been linked against that
-shared library; the registerRecordDeviceDriver.pl program would accept a partial
-DBD file containing just the entries needed for the library and generate the
-appropriate registration code. In 3.15 however the registerRecordDeviceDriver.pl
-program was replaced by one using the new DBD file parser, and in this a device
-support entry would only be accepted after first loading the record type that it
-depended on.</p>
-
-<p>The parser has been modified to accept device entries without having seen the
-record type first, although a warning is given when that happens. To remove the
-warning the DBD file can provide a record type declaration instead (no fields
-can be defined, so the braces must be empty), before the device() entry. The
-result will generate the correct registration code for the device entry without
-including anything for any merely declared record types. The generated code can
-be linked into a shared library and loaded by an IOC at runtime using dlload.
-</p>
-
-<h3>Parallel callback threads</h3>
-
-<p>The general purpose callback facility can run multiple parallel callback
-threads per priority level. This makes better use of SMP architectures (e.g.
-processors with multiple cores), as callback work - which includes second
-stage processing of records with asynchronuous device support and I/O
-scanned processing - can be distributed over the available CPUs.</p>
-
-<p>Note that by using parallel callback threads the order of scan callback
-requests in the queue is not retained. If a device support needs to be
-informed when scanIoRequest processing has finished, it should use the new
-scanIoSetComplete() feature to add a user function that will be called after
-the scanIoRequest record processing has finished.</p>
-
-<p>Parallel callback threads have to be explicitly configured, by default
-the IOC keeps the old behavior of running one callback thread per priority.</p>
-
-<h3>Merge MMIO API from devLib2</h3>
-
-<p>Added calls to handle 8, 16, and 32 bit Memory Mapped I/O reads and writes.
-The calls added include <tt><i>X</i>_iowrite<i>Y</i>()</tt> and
-<tt><i>X</i>_ioread<i>Y</i>()</tt>
-where <tt><i>X</i></tt> is <tt>nat</tt> (native), <tt>be</tt> or <tt>le</tt>,
-and <tt><i>Y</i></tt> is <tt>16</tt> or <tt>32</tt>.
-Also added are <tt>ioread8()</tt> and <tt>iowrite8()</tt>.</p>
-
-<h3>Added optional dbServer API to database</h3>
-
-<p>A server layer that sits on top of the IOC database may now register itself
-as such by calling <tt>dbRegisterServer()</tt> and providing optional routines
-that other components can use. The initial purpose of this API allows the Trace
-Processing implementation in <tt>dbProcess()</tt> to identify a client that
-causes a record to process when TPRO is set.</p>
-
-<p>To support the client idenfication, the server provides a routine that
-returns that identity string when called by one of its own processing
-threads.</p>
-
-<h3>Concatenated database definition files</h3>
-
-<p>A series of database definition (dbd) files can now be concatenated during
-the build process into a newly-created dbd file with result being installed into
-$(INSTALL_LOCATION)/dbd without expanding it.</p>
-
-<p>The following lines in an EPICS Makefile will create a file name.dbd in the
-O.Common build directory containing the contents of file1.dbd followed by
-file2.dbd then file3.dbd. The new file will then be installed into
-$(INSTALL_LOCATION)/dbd without expanding any of its include statements.</p>
-
-<blockquote><pre>
-DBDCAT += name.dbd
-name_DBD += file1.dbd file2.dbd file3.dbd
-</pre></blockquote>
-
-<p>The source files file1.dbd, file2.dbd and file3.dbd may be created by the
-current Makefile, be located in the parent directory or any other directory in
-the SRC_DIRS list, be specified by their full pathname, exist in the install dbd
-directory, or be found in any dbd directory linked from the application's
-RELEASE files.</p>
-
-<h3>Posix: Drop SCHED_FIFO before exec() in child process</h3>
-
-<p>If Base is compiled with <tt>USE_POSIX_THREAD_PRIORITY_SCHEDULING = YES</tt>
-in configure/CONFIG_SITE or related files, the Posix implementation of the
-libCom <tt>osiSpawnDetachedProcess()</tt> routine will switch the child process
-to use the normal SCHED_OTHER (non real-time) scheduler before executing the
-named executable program. If it needs to use the real-time scheduler the new
-program can request that for itself.</p>
-
-<h3>Posix: Lock all memory when running with FIFO scheduler</h3>
-
-<p>On Posix systems, an IOC application's ability to meet timing deadlines is
-often dependent on its ability to lock part or all of the process's virtual
-address space into RAM, preventing that memory from being paged to the swap
-area. This change will attempt to lock the process's virtual address space into
-RAM if the process has the ability to run threads with different priorities. If
-unsuccessful, it prints an message to stderr and continues.</p>
-
-<p>On Linux, one can grant a process the ability to run threads with different
-priorities by using the command <code>ulimit -r unlimited</code>. To use the
-FIFO scheduler for an IOC, use a command like this:</p>
-
-<blockquote><pre>chrt -f 1 softIoc -d test.db</pre></blockquote>
-
-<p>On Linux, one can grant a process the ability to lock itself into memory
-using the command <code>ulimit -l unlimited</code>. These limits can also be
-configured on a per user/per group basis by changing /etc/security/limits.conf
-or its equivalent.</p>
-
-<p>A child process created via fork() normally inherits its parent's resource
-limits, so a child of a real-time soft-IOC will get its parent's real-time
-priority and memlock limits. The memory locks themselves however are not
-inherited by child processes.</p>
-=======
 <h3>Support routines for 64-bit integers</h3>
 
 <p>The libCom library now provides support for 64-bit integer types on all
@@ -147,7 +32,120 @@
 <p>This version does not provide the ability to define 64-bit record fields, the
 use of the 64-bit types in the IOC database will come in a later release of
 EPICS Base.</p>
->>>>>>> 7629cf81
+
+<h3>Full support for loadable support modules</h3>
+
+<p>Apparently later versions of Base 3.14 permitted support modules to be loaded
+from a shared library at runtime without the IOC having been linked against that
+shared library; the registerRecordDeviceDriver.pl program would accept a partial
+DBD file containing just the entries needed for the library and generate the
+appropriate registration code. In 3.15 however the registerRecordDeviceDriver.pl
+program was replaced by one using the new DBD file parser, and in this a device
+support entry would only be accepted after first loading the record type that it
+depended on.</p>
+
+<p>The parser has been modified to accept device entries without having seen the
+record type first, although a warning is given when that happens. To remove the
+warning the DBD file can provide a record type declaration instead (no fields
+can be defined, so the braces must be empty), before the device() entry. The
+result will generate the correct registration code for the device entry without
+including anything for any merely declared record types. The generated code can
+be linked into a shared library and loaded by an IOC at runtime using dlload.
+</p>
+
+<h3>Parallel callback threads</h3>
+
+<p>The general purpose callback facility can run multiple parallel callback
+threads per priority level. This makes better use of SMP architectures (e.g.
+processors with multiple cores), as callback work - which includes second
+stage processing of records with asynchronuous device support and I/O
+scanned processing - can be distributed over the available CPUs.</p>
+
+<p>Note that by using parallel callback threads the order of scan callback
+requests in the queue is not retained. If a device support needs to be
+informed when scanIoRequest processing has finished, it should use the new
+scanIoSetComplete() feature to add a user function that will be called after
+the scanIoRequest record processing has finished.</p>
+
+<p>Parallel callback threads have to be explicitly configured, by default
+the IOC keeps the old behavior of running one callback thread per priority.</p>
+
+<h3>Merge MMIO API from devLib2</h3>
+
+<p>Added calls to handle 8, 16, and 32 bit Memory Mapped I/O reads and writes.
+The calls added include <tt><i>X</i>_iowrite<i>Y</i>()</tt> and
+<tt><i>X</i>_ioread<i>Y</i>()</tt>
+where <tt><i>X</i></tt> is <tt>nat</tt> (native), <tt>be</tt> or <tt>le</tt>,
+and <tt><i>Y</i></tt> is <tt>16</tt> or <tt>32</tt>.
+Also added are <tt>ioread8()</tt> and <tt>iowrite8()</tt>.</p>
+
+<h3>Added optional dbServer API to database</h3>
+
+<p>A server layer that sits on top of the IOC database may now register itself
+as such by calling <tt>dbRegisterServer()</tt> and providing optional routines
+that other components can use. The initial purpose of this API allows the Trace
+Processing implementation in <tt>dbProcess()</tt> to identify a client that
+causes a record to process when TPRO is set.</p>
+
+<p>To support the client idenfication, the server provides a routine that
+returns that identity string when called by one of its own processing
+threads.</p>
+
+<h3>Concatenated database definition files</h3>
+
+<p>A series of database definition (dbd) files can now be concatenated during
+the build process into a newly-created dbd file with result being installed into
+$(INSTALL_LOCATION)/dbd without expanding it.</p>
+
+<p>The following lines in an EPICS Makefile will create a file name.dbd in the
+O.Common build directory containing the contents of file1.dbd followed by
+file2.dbd then file3.dbd. The new file will then be installed into
+$(INSTALL_LOCATION)/dbd without expanding any of its include statements.</p>
+
+<blockquote><pre>
+DBDCAT += name.dbd
+name_DBD += file1.dbd file2.dbd file3.dbd
+</pre></blockquote>
+
+<p>The source files file1.dbd, file2.dbd and file3.dbd may be created by the
+current Makefile, be located in the parent directory or any other directory in
+the SRC_DIRS list, be specified by their full pathname, exist in the install dbd
+directory, or be found in any dbd directory linked from the application's
+RELEASE files.</p>
+
+<h3>Posix: Drop SCHED_FIFO before exec() in child process</h3>
+
+<p>If Base is compiled with <tt>USE_POSIX_THREAD_PRIORITY_SCHEDULING = YES</tt>
+in configure/CONFIG_SITE or related files, the Posix implementation of the
+libCom <tt>osiSpawnDetachedProcess()</tt> routine will switch the child process
+to use the normal SCHED_OTHER (non real-time) scheduler before executing the
+named executable program. If it needs to use the real-time scheduler the new
+program can request that for itself.</p>
+
+<h3>Posix: Lock all memory when running with FIFO scheduler</h3>
+
+<p>On Posix systems, an IOC application's ability to meet timing deadlines is
+often dependent on its ability to lock part or all of the process's virtual
+address space into RAM, preventing that memory from being paged to the swap
+area. This change will attempt to lock the process's virtual address space into
+RAM if the process has the ability to run threads with different priorities. If
+unsuccessful, it prints an message to stderr and continues.</p>
+
+<p>On Linux, one can grant a process the ability to run threads with different
+priorities by using the command <code>ulimit -r unlimited</code>. To use the
+FIFO scheduler for an IOC, use a command like this:</p>
+
+<blockquote><pre>chrt -f 1 softIoc -d test.db</pre></blockquote>
+
+<p>On Linux, one can grant a process the ability to lock itself into memory
+using the command <code>ulimit -l unlimited</code>. These limits can also be
+configured on a per user/per group basis by changing /etc/security/limits.conf
+or its equivalent.</p>
+
+<p>A child process created via fork() normally inherits its parent's resource
+limits, so a child of a real-time soft-IOC will get its parent's real-time
+priority and memlock limits. The memory locks themselves however are not
+inherited by child processes.</p>
 
 <h3>Implement EPICS_CAS_INTF_ADDR_LIST in rsrv</h3>
 
