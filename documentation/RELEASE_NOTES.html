<!DOCTYPE html PUBLIC "-//W3C//DTD HTML 4.01 Transitional//EN"
    "http://www.w3.org/TR/html4/loose.dtd">
<html>
<head>
  <meta http-equiv="content-type" content="text/html; charset=iso-8859-1">
  <title>EPICS Base R3.15.5 Release Notes</title>
</head>

<body lang="en">
<h1 align="center">EPICS Base Release 3.15.5</h1>

<p style="color:red">This version of EPICS Base has not been released yet.</p>


<h2 align="center">Changes made on the 3.15 branch since 3.15.4</h2>
<!-- Insert new items immediately below here ... -->

<<<<<<< HEAD
<h2 align="center">Changes from the 3.14 branch since 3.15.4</h2>
<!-- Insert inherited items immediately below here ... -->
=======
<h3>General Time updates</h3>

<p>The <tt>iocInit</tt> code now performs a sanity check of the current time
returned by the generalTime subsystem and will print a warning if the wall-clock
time returned has not been initialized yet. This is just a warning message; when
a time provider does synchonize the IOC will subsequently pick up and use the
correct time. This check code also primes the registered event system provider
if there is one so the <tt>epicsTimeGetEventInt()</tt> routine will work on IOCs
that ask for event time within an interrupt service routine.</p>

<p>The osiClockTime provider's synchronization thread (which is only used on
some embedded targets) will now poll the other time providers at 1Hz until the
first time it manages to get a successful timestamp, after which it will poll
for updates every 60 seconds as before.</p>

<p>The routine <tt>generalTimeGetExceptPriority()</tt> was designed for use by
backup (lower priority) time providers like the osiClockTime provider which do
not have their own absolute time reference and rely on other providers for an
absolute time source. This routine no longer implements the ratchet mechanism
that prevented the time it returned from going backwards. If the backup clock's
tick-timer runs fast the synchronization of the backup time provider would never
allow it to be corrected backwards when the ratchet was in place. The regular
<tt>epicsTimeGetCurrent()</tt> API still uses the ratchet mechanism, so this
change will not cause the IOC to see time going backwards.</p>
>>>>>>> 80eaad41

<h3>Microsoft Visual Studio builds</h3>

<p>The build configuration files for builds using the Microsoft compilers have
been updated, although there should be no noticable difference at most sites.
One extra compiler warning is now being suppressed for C++ code, <tt>C4344:
behavior change: use of explicit template arguments results in ...</tt> which is
gratuitous and was appearing frequently in builds of the EPICS V4 modules.</p>

<p>Cross-builds of the windows-x64 target from a win32-x86 host have been
removed as they don't actually work within the context of a single <tt>make</tt>
run. Significant changes to the build configuration files would be necessary for
these kinds of cross-builds to work properly, which could be done if someone
needs them (email Andrew Johnson before working on this, and see
<a href="http://stackoverflow.com/questions/5807647/how-do-you-compile-32-bit-and-64-bit-applications-at-the-same-time-in-visual-stu">
this stack-overflow answer</a> for a starting point).</p>

<h3>Bazaar keywords such as 'Revision-Id' removed</h3>

<p>In preparation for moving to git in place of the Bazaar revision control
system we have removed all the keywords from the Base source code.</p>

<h3>Linux systemd service file for CA Repeater</h3>

<p>Building this version of Base on a Linux system creates a systemd service
file suitable for starting the Channel Access Repeater under systemd. The file
will be installed into the target bin directory, from where it can be copied
into the appropriate systemd location and modified as necessary. Installation
instructions are included as comments in the file.</p>


<h2 align="center">Changes made between 3.15.3 and 3.15.4</h2>

<h3>New string input device support "getenv"</h3>

<p>A new "getenv" device support for both the stringin and lsi (long string
input) record types can be used to read the value of an environment variable
from the IOC at runtime. See base/db/softIocExit.db for sample usage.</p>

<h3>Build rules and DELAY_INSTALL_LIBS</h3>

<p>A new order-only prerequisite build rule has been added to ensure that
library files (and DLL stubs on Windows) get installed before linking any
executables, which resolves parallel build problems on high-powered CPUs. There
are some (rare) cases though where a Makefile has to build an executable and run
it to be able to compile code for a library built by the same Makefile. With
this new build rule GNUmake will complain about a circular dependency and the
build will probably fail in those cases. To avoid this problem the failing
Makefile should set <tt>DELAY_INSTALL_LIBS = YES</tt> before including the
<tt>$(TOP)/configure/RULES</tt> file, disabling the new build rule.</p>

<h3>IOC environment variables and build parameters</h3>

<p>The IOC now sets a number of environment variables at startup that provide
the version of EPICS Base it was built against (EPICS_VERSION_...) and its build
architecture (ARCH). In some cases this allows a single iocBoot/ioc directory to
be used to run the same IOC on several different architectures without any
changes.</p>

<p>There are also 3 new environment parameters (EPICS_BUILD_...) available that
C/C++ code can use to find out the target architecture, OS class and compiler
class it was built with. These may be useful when writing interfaces to other
languages.</p>

<h3>New implementation of promptgroup/gui_group field property</h3>

<p>The mechanism behind the "promptgroup()" field property inside a record type
definition has been changed. Instead of using a fixed set of choices,
the static database access library now collects the used gui group names
while parsing DBD information. Group names should start with a two-digit number
plus space-dash-space to allow proper sorting of groups.</p>

<p>The include file <tt>guigroup.h</tt> that defined the fixed set of choices
has been deprecated. Instead, use the conversion functions between index number
and group string that have been added to dbStaticLib.</p>

<p>When a DBD file containing record-type descriptions is expanded, any
old-style <tt>GUI_xxx</tt> group names will be replaced by a new-style
string for use by the IOC. This permits an older record type to be used with
the 3.15.4 release, although eventually record types should be converted by
hand with better group names used.</p>

<h3>CA server configuration changes</h3>

<p>RSRV now honors EPICS_CAS_INTF_ADDR_LIST and binds only to the provided list
of network interfaces. Name searches (UDP and TCP) on other network interfaces
are ignored. For example on a computer with interfaces 10.5.1.1/24, 10.5.2.1/24,
and 10.5.3.1/24, setting "EPICS_CAS_INTF_ADDR_LIST='10.5.1.1 10.5.2.1'" will
accept traffic on the .1.1 and .2.1, but ignore from .3.1</p>

<p>RSRV now honors EPICS_CAS_IGNORE_ADDR_LIST and ignores UDP messages received
from addresses in this list.</p>

<p>Previously, CA servers (RSRV and PCAS) would build the beacon address list
using EPICS_CA_ADDR_LIST if EPICS_CAS_BEACON_ADDR_LIST was no set. This is no
longer done. Sites depending on this should set both envronment variables to the
same value.</p>

<h3>IPv4 multicast for name search and beacons</h3>

<p>libca, RSRV, and PCAS may now use IPv4 multicasting for UDP traffic (name
search and beacons). This is disabled by default. To enable multicast address(s)
must be listed in EPICS_CA_ADDR_LIST for clients and EPICS_CAS_INTF_ADDR_LIST
for servers (IOCs should set both). For example:
"EPICS_CAS_INTF_ADDR_LIST='224.0.2.9' EPICS_CA_ADDR_LIST=224.0.2.9".</p>

<p>Please note that no IPv4 multicast address is officially assigned for Channel
Access by IANA. The example 224.0.2.9 is taken from the AD-HOC Block I range.<p>

<h3>Moved <tt>mlockall()</tt> into its own epicsThread routine</h3>

<p>Since EPICS Base 3.15.0.2 on Posix OSs the initialization of the epicsThread
subsystem has called <tt>mlockall()</tt> when the OS supports it and thread
priority scheduling is enabled. Doing so has caused problems in third-party
applications that call the CA client library, so the functionality has been
moved to a separate routine <tt>epicsThreadRealtimeLock()</tt> which will be
called by the IOC at iocInit (unless disabled by setting the global variable
<tt>dbThreadRealtimeLock</tt> to zero).</p>

<h3>Added dbQuietMacroWarnings control</h3>

<p>When loading database files, macros get expanded even on comment lines. If a
comment contains an undefined macro, the load still continues but an error
message gets printed. For this release the error message has been changed to a
warning, but even this warning can be made less verbose by setting this new
variable to a non-zero value before loading the file, like this:</p>

<blockquote><pre>
var dbQuietMacroWarnings 1      <i>iocsh</i>
dbQuietMacroWarnings=1          <i>VxWorks</i>
</pre></blockquote>

<p>This was <a href="https://bugs.launchpad.net/bugs/541119">Launchpad bug
541119</a>.</p>


<h2 align="center">Changes from the 3.14 branch between 3.15.3 and 3.15.4</h2>

<h3>NTP Time Provider adjusts to OS tick rate changes</h3>

<p>Dirk Zimoch provided code that allows the NTP Time provider (used on VxWorks
and RTEMS only) to adapt to changes in the OS clock tick rate after the provider
has been initialized. Note that changing the tick rate after iocInit() is not
advisable, and that other software might still misbehave if initialized before
an OS tick rate change. This change was back-ported from the 3.15 branch.</p>

<h3>Making IOC ca_get operations atomic</h3>

<p>When a CA client gets data from an IOC record using a compound data type such
as <tt>DBR_TIME_DOUBLE</tt> the value field is fetched from the database in a
separate call than the other metadata, without keeping the record locked. This
allows some other thread such as a periodic scan thread a chance to interrupt
the get operation and process the record in between. CA monitors have always
been atomic as long as the value data isn't a string or an array, but this race
condition in the CA get path has now been fixed so the record will stay locked
between the two fetch operations.</p>

<p>This fixes <a href="https://bugs.launchpad.net/epics-base/+bug/1581212">
Launchpad bug #1581212</a>, thanks to Till Strauman and Dehong Zhang.</p>

<h3>New CONFIG_SITE variable for running self-tests</h3>

<p>The 'make runtests' and 'make tapfiles' build targets normally only run the
self-tests for the main <tt>EPICS_HOST_ARCH</tt> architecture. If the host is
able to execute self-test programs for other target architectures that are being
built by the host, such as when building a <tt>-debug</tt> version of the host
architecture for example, the names of those other architectures can be added to
the new <tt>CROSS_COMPILER_RUNTEST_ARCHS</tt> variable in either the
<tt>configure/CONFIG_SITE</tt> file or in an appropriate
<tt>configure/os/CONFIG_SITE.&lt;host&gt;.Common</tt> file to have the test
programs for those targets be run as well.</p>

<h3>Additional RELEASE file checks</h3>

<p>An additional check has been added at build-time for the contents of the
configure/RELEASE file(s), which will mostly only affect users of the Debian
EPICS packages published by NSLS-2. Support modules may share an install path,
but all such modules must be listed adjacent to each other in any RELEASE files
that point to them. For example the following will fail the new checks:</p>

<blockquote><pre>
AUTOSAVE = /usr/lib/epics
ASYN = /home/mdavidsaver/asyn
EPICS_BASE = /usr/lib/epics
</pre></blockquote>

<p>giving the compile-time error</p>

<blockquote><pre>
This application's RELEASE file(s) define
	EPICS_BASE = /usr/lib/epics
after but not adjacent to
	AUTOSAVE = /usr/lib/epics
Module definitions that share paths must be grouped together.
Either remove a definition, or move it to a line immediately
above or below the other(s).
Any non-module definitions belong in configure/CONFIG_SITE.
</pre></blockquote>


<p>In many cases such as the one above the order of the <tt>AUTOSAVE</tt> and
<tt>ASYN</tt> lines can be swapped to let the checks pass, but if the
<tt>AUTOSAVE</tt> module depended on <tt>ASYN</tt> and hence had to appear
before it in the list this error indicates that <tt>AUTOSAVE</tt> should also be
built in its own private area; a shared copy would likely be incompatible with
the version of <tt>ASYN</tt> built in the home directory.</p>

<h3>String field buffer overflows</h3>

<p>Two buffer overflow bugs that can crash the IOC have been fixed, caused by
initializing a string field with a value larger than the field size
(<a href="https://bugs.launchpad.net/bugs/1563191">Launchpad bug
#1563191</a>).</p>

<h3>Fixed stack corruption bug in epicsThread C++ API</h3>

<p>The C++ interface to the epicsThread API could corrupt the stack on thread
exit in some rare circumstances, usually at program exit. This bug has been
fixed (<a href="https://bugs.launchpad.net/bugs/1558206">Launchpad bug
#1558206</a>).</p>

<h3>RTEMS NTP Support Issue</h3>

<p>On RTEMS the NTP Time Provider could in some circumstances get out of sync
with the server because the osdNTPGet() code wasn't clearing its input socket
before sending out a new request. This
(<a href="https://bugs.launchpad.net/bugs/1549908">Launchpad bug 1549908</a>)
has now been fixed.</p>

<h3>CALC engine bitwise operator fixes</h3>

<p>The bitwise operators in the CALC engine have been modified to work properly
with values that have bit 31 (0x80000000) set. This modification involved
back-porting some earlier changes from the 3.15 branch, and fixes
<a href="https://code.launchpad.net/bugs/1514520">Launchpad bug
#1514520</a>.</p>

<h3>Fix <tt>ipAddrToAsciiAsync()</tt>: Don't try to join the daemon thread</h3>

<p>On process exit, don't try to stop the worker thread that makes DNS lookups
asynchronous. Previously this would wait for any lookups still in progress,
delaying the exit unnecessarily. This was most obvious with catools (eg.
cainfo).
<a href="https://bugs.launchpad.net/bugs/1527636">lp:1527636</a></p>

<h3>Fix <tt>epicsTime_localtime()</tt> on Windows</h3>

<p>Simpler versions of the epicsTime_gmtime() and epicsTime_localtime()
routines have been included in the Windows implementations, and a new test
program added. The original versions do not report DST status properly. Fixes
<a href="https://bugs.launchpad.net/bugs/1528284">Launchpad bug 1528284</a>.</p>


<h2 align="center">Changes made between 3.15.2 and 3.15.3</h2>

<h3>Make the NTP Time provider optional on VxWorks</h3>

<p>Recent versions of VxWorks (sometime after VxWorks 6) provide facilities for
automatically synchronizing the OS clock time with an NTP server. The EPICS time
system used to assume that it had to provide time synchronization on VxWorks,
but now it tests for the existance of either of the two OS synchronization
threads before starting the NTP time provider. It is still possible to force the
NTP provider to be started even if the OS synchronization is running by defining
the environment variable <tt>EPICS_TS_FORCE_NTPTIME</tt> in the startup script
before loading the IOC's .munch file. Forcing may be necessary if the VxWorks
image is not correctly configured with the IP address of a local NTP server.</p>

<h3>Assembling files from numbered snippets</h3>

<p>A tool has been added that assembles file snippets specified on the
command line into a single output file, with sorting and replacing/adding of
snippets done based on their file names. The build system integration requires
the output file to be specified setting COMMON_ASSEMBLIES (arch independent)
or ASSEMBLIES (created by arch), then defining the snippets for each assembly
setting *_SNIPPETS (explicitly) or *_PATTERN (searched relative to all source
directories).
</p>

<h3>Clean up after GNU readline()</h3>

<p>If EPICS Base is built with readline support, any IOC that calls epicsExit()
from a thread other than the main thread is likely to leave the user's terminal
in a weird state, requiring the user to run something like 'stty sane' to clean
it up. This release patches the readline support code to clean up automatically
by registering an epicsAtExit() routine.</p>

<h3>Removed the last vestiges of RSET::get_value()</h3>

<p>The IOC has not called the get_value() routine in the RSET for a very long
time, but there was still one implementation left in the event record support
code, and a structure definition for one of the original arguments to that
routine was defined in recGbl.h. Both of these have now been removed.</p>


<h2 align="center">Changes made between 3.15.1 and 3.15.2</h2>

<h3>Raised limit on link field length in database files</h3>

<p>The length of INP/OUT link fields in database files was limited to 79 chars
by an internal buffer size in the db file parser. This limitation will go away
completely in 3.16, and has been statically raised to 255 chars for the 3.15
series.</p>

<h3>aoRecord raw conversion overflows</h3>

<p>The ao record type now checks converted raw values and limits them to the
32-bit integer range before writing them to the RVAL field. Previously value
overflows relied on Undefined Behaviour which could give different results on
different platforms. The ROFF fields of the ao and ai record types are now
DBF_ULONG to allow an ROFF setting of 0x80000000 to work properly.</p>

<h3>Changes to &lt;top&gt;/cfg/* files</h3>

<p>The order in which cfg/CONFIG* and cfg/RULES* files are included from support
applications listed in the configure/RELEASE* files has been changed. Previously
these files were included in the order in which the top areas are listed in the
RELEASE file, but it makes more sense to load them in reverse order since later
entries override earlier ones in Makefiles but the release file order is
supposed to allow earlier entries to take precedence over later ones. The same
change has been made to the inclusion of the &lt;top&gt;/configure/RULES_BUILD
files.</p>

<p>Two new file types can also be provided in a module's cfg directory. Files
named TOP_RULES* will be included by the top-level Makefile of other modules
that refer to this module; files name DIR_RULES* will be included by all
Makefiles that merely descend into lower-level directories. The cfg/RULES* files
are only included when make is building code inside the O.&lt;arch&gt;
directories.</p>

<p>The new cfg/DIR_RULES* file inclusion was designed to permit new recursive
make actions to be implemented by appending the name of the new action to the
ACTIONS variable. There must be a matching rule in one of the cfg/RULES* files
when doing this. Similar rules may also be defined in the cfg/TOP_RULES* and/or
cfg/DIR_RULES* files, but these should only state prerequisites and not directly
provide commands to be executed.</p>

<h3>Build rules for RTEMS GESYS modules</h3>

<p>RTEMS target builds can now be configured to make GESYS modules by changing
the <CODE>USE_GESYS=NO</code> setting in the file
configure/os/CONFIG_SITE.Common.RTEMS to <code>YES</code>.</p>

<h3>Added Make variables for command-line use</h3>

<p>The following variables are now used during the build process, reserved for
setting on the command-line only (Makefiles should continue to use the
<code>USR_</code> equivalents):</p>

<ul>
<li>CMD_INCLUDES</li>
<li>CMD_CPPFLAGS</li>
<li>CMD_CFLAGS</li>
<li>CMD_CXXFLAGS</li>
<li>CMD_LDFLAGS</li>
<li>CMD_DBFLAGS</li>
<li>CMD_DBDFLAGS</li>
<li>CMD_REGRDDFLAGS</li>
<li>CMD_ARFLAGS</li>
</ul>

<p>For example:</p>

<blockquote><pre>
make CMD_INCLUDES=/opt/local/include CMD_LDFLAGS=-L/opt/local/lib
</pre></blockquote>

<h3>Enhanced API for asTrapWrite listeners</h3>

<p>External software such as the CA Put Logging module that registers a listener
with the asTrapWrite subsystem was not previously given access to the actual
data being sent by the CA client. In most cases this was not a problem as the
listener can look at the field being modified both before and after the
operation, but if the put processes the record which immediately overwrites the
new value, the client's value cannot be observed.</p>

<p>This release adds three fields to the asTrapWriteMessage structure that is
passed to the listener routines. These new fields provide the CA data type, the
number of array elements, and a pointer to the source data buffer. This change
is completely backwards compatible with listener code written against the
original API. The new API can be detected at compile-time as follows:</p>

<blockquote><pre>
#include "asLib.h"

/* ... */

#ifdef asTrapWriteWithData
    /* Enhanced API */
#endif
</pre></blockquote>

<h3>Use of PATH_FILTER in Makefiles deprecated</h3>

<p>The PATH_FILTER variable was being called to convert forward shashes
<tt><b>/</b></tt> in file paths into pairs of backward slashes
<tt><b>\\</b></tt> on Windows architectures. This has never been strictly
necessary, and was added about 10 years ago to get around some short-comings in
Windows tools at the time. All uses of PATH_FILTER in Base have now been
removed; the definition is still present, but will result in a warning being
printed if it is ever used.</p>

<h3>Using msi for dependencies</h3>

<p>To reduce confusion the msi program has been modified to allow the generation
of dependency rules by adding support for a <tt>-D</tt> option, and changing the
commands in RULES.Db to use this option instead of the mkmf.pl script. The new
build rules will not work with old versions of the msi program, so the command
variable name used in the rules has been changed from MSI to MSI3_15. Sites that
use a modified version of msi must provide support for both the <tt>-D</tt> and
<tt>-o&nbsp;outfile</tt> options, and should then point the MSI3_15 variable in
their applications' CONFIG_SITE files to that updated executable.</p>


<h2 align="center">Changes made between 3.15.0.2 and 3.15.1</h2>

<h3>epicsStrnEscapedFromRaw() and epicsStrnRawFromEscaped()</h3>

<p>These routines have been rewritten; the previous implementations did not
always behave exactly as specified.</p>

<h3>Shared Library Versions</h3>

<p>On architectures that can support it, the shared library version number for
libraries provided with Base has had the third component of the EPICS version
number added to it, thus libCom.so.3.15.1 instead of libCom.so.3.15. Windows
can only support two components to its internal product version number, and the
Darwin bug that external shared libraries were being built using the EPICS
version number has been fixed.</p>

<h3>Hooking into dbLoadRecords</h3>

<p>A function pointer hook has been added to the dbLoadRecords() routine, to
allow external modules such as autosave to be notified when new records have
been loaded during IOC initialization. The hook is called dbLoadRecordsHook and
follows the model of the recGblAlarmHook pointer in that modules that wish to
use it must save the current value of the pointer before installing their own
function pointer, and must call the original function from their own
routine.</p>

<p>The hook is activiated from the dbLoadRecords() routine and gets called only
after a database instance file has been read in without error. Note that the
dbLoadTemplates() routine directly calls dbLoadRecords() so this hook also
provides information about instantiated database templates. It is still possible
to load record instances using dbLoadDatabase() though, and doing this will not
result in the hook routines being called.</p>

<p>Code to use this hook should look something like this:</p>

<blockquote><pre>
#include "dbAccessDefs.h"

static DB_LOAD_RECORDS_HOOK_ROUTINE previousHook;

static void myRoutine(const char* file, const char* subs) {
    if (previousHook)
        previousHook(file, subs);

    /* Do whatever ... */
}

void myInit(void) {
    static int done = 0;

    if (!done) {
        previousHook = dbLoadRecordsHook;
        dbLoadRecordsHook = myRoutine;
        done = 1;
    }
}
</pre></blockquote>

<p>As with many other parts of the static database access library there is no
mutex to protect the function pointer. Initialization is expected to take place
in the context of the IOC's main thread, from either a static C++ constructor or
an EPICS registrar routine.</p>


<h2 align="center">Changes made between 3.15.0.1 and 3.15.0.2</h2>

<h3>New iocshLoad command</h3>

<p>A new command <tt>iocshLoad</tt> has been added to iocsh which executes a
named iocsh script and can also set one or more shell macro variables at the
same time, the values of which will be forgotten immediately after the named
script finishes executing. The following example shows the syntax:</p>

<blockquote><pre>
iocshLoad "serial.cmd", "DEV=/dev/ttyS0,PORT=com1,TYPE=RS485"
iocshLoad "radmon.cmd", "PORT=com1,ADDR=0"
</pre></blockquote>

<h3>Support routines for 64-bit integers</h3>

<p>The libCom library now provides support for 64-bit integer types on all
supported architectures. The epicsTypes.h header file defines epicsInt64 and
epicsUInt64 type definitions for both C and C++ code. The epicsStdlib.h header
also declares the following for parsing strings into the relevent sized integer
variables: Functions epicsParseLLong(), epicsParseULLong() with related macros
epicsScanLLong() and epicsScanULLong(), and the functions epicsParseInt64()
and epicsParseUInt64(). Use the first two functions and the macros for long long
and unsigned long long integer types, and the last two functions for the
epicsInt64 and epicsUInt64 types. Note that the latter can map to the types long
and unsigned long on some 64-bit architectures such as linux-x86_64, not to the
two long long types.</p>

<p>This version does not provide the ability to define 64-bit record fields, the
use of the 64-bit types in the IOC database will come in a later release of
EPICS Base.</p>

<h3>Full support for loadable support modules</h3>

<p>Apparently later versions of Base 3.14 permitted support modules to be loaded
from a shared library at runtime without the IOC having been linked against that
shared library; the registerRecordDeviceDriver.pl program would accept a partial
DBD file containing just the entries needed for the library and generate the
appropriate registration code. In 3.15 however the registerRecordDeviceDriver.pl
program was replaced by one using the new DBD file parser, and in this a device
support entry would only be accepted after first loading the record type that it
depended on.</p>

<p>The parser has been modified to accept device entries without having seen the
record type first, although a warning is given when that happens. To remove the
warning the DBD file can provide a record type declaration instead (no fields
can be defined, so the braces must be empty), before the device() entry. The
result will generate the correct registration code for the device entry without
including anything for any merely declared record types. The generated code can
be linked into a shared library and loaded by an IOC at runtime using dlload.
</p>

<h3>Parallel callback threads</h3>

<p>The general purpose callback facility can run multiple parallel callback
threads per priority level. This makes better use of SMP architectures (e.g.
processors with multiple cores), as callback work - which includes second
stage processing of records with asynchronuous device support and I/O
scanned processing - can be distributed over the available CPUs.</p>

<p>Note that by using parallel callback threads the order of scan callback
requests in the queue is not retained. If a device support needs to be
informed when scanIoRequest processing has finished, it should use the new
scanIoSetComplete() feature to add a user function that will be called after
the scanIoRequest record processing has finished.</p>

<p>Parallel callback threads have to be explicitly configured, by default
the IOC keeps the old behavior of running one callback thread per priority.</p>

<h3>Merge MMIO API from devLib2</h3>

<p>Added calls to handle 8, 16, and 32 bit Memory Mapped I/O reads and writes.
The calls added include <tt><i>X</i>_iowrite<i>Y</i>()</tt> and
<tt><i>X</i>_ioread<i>Y</i>()</tt>
where <tt><i>X</i></tt> is <tt>nat</tt> (native), <tt>be</tt> or <tt>le</tt>,
and <tt><i>Y</i></tt> is <tt>16</tt> or <tt>32</tt>.
Also added are <tt>ioread8()</tt> and <tt>iowrite8()</tt>.</p>

<h3>Added optional dbServer API to database</h3>

<p>A server layer that sits on top of the IOC database may now register itself
as such by calling <tt>dbRegisterServer()</tt> and providing optional routines
that other components can use. The initial purpose of this API allows the Trace
Processing implementation in <tt>dbProcess()</tt> to identify a client that
causes a record to process when TPRO is set.</p>

<p>To support the client idenfication, the server provides a routine that
returns that identity string when called by one of its own processing
threads.</p>

<h3>Concatenated database definition files</h3>

<p>A series of database definition (dbd) files can now be concatenated during
the build process into a newly-created dbd file with result being installed into
$(INSTALL_LOCATION)/dbd without expanding it.</p>

<p>The following lines in an EPICS Makefile will create a file name.dbd in the
O.Common build directory containing the contents of file1.dbd followed by
file2.dbd then file3.dbd. The new file will then be installed into
$(INSTALL_LOCATION)/dbd without expanding any of its include statements.</p>

<blockquote><pre>
DBDCAT += name.dbd
name_DBD += file1.dbd file2.dbd file3.dbd
</pre></blockquote>

<p>The source files file1.dbd, file2.dbd and file3.dbd may be created by the
current Makefile, be located in the parent directory or any other directory in
the SRC_DIRS list, be specified by their full pathname, exist in the install dbd
directory, or be found in any dbd directory linked from the application's
RELEASE files.</p>

<h3>Posix: Drop SCHED_FIFO before exec() in child process</h3>

<p>If Base is compiled with <tt>USE_POSIX_THREAD_PRIORITY_SCHEDULING = YES</tt>
in configure/CONFIG_SITE or related files, the Posix implementation of the
libCom <tt>osiSpawnDetachedProcess()</tt> routine will switch the child process
to use the normal SCHED_OTHER (non real-time) scheduler before executing the
named executable program. If it needs to use the real-time scheduler the new
program can request that for itself.</p>

<h3>Posix: Lock all memory when running with FIFO scheduler</h3>

<p>On Posix systems, an IOC application's ability to meet timing deadlines is
often dependent on its ability to lock part or all of the process's virtual
address space into RAM, preventing that memory from being paged to the swap
area. This change will attempt to lock the process's virtual address space into
RAM if the process has the ability to run threads with different priorities. If
unsuccessful, it prints an message to stderr and continues.</p>

<p>On Linux, one can grant a process the ability to run threads with different
priorities by using the command <code>ulimit -r unlimited</code>. To use the
FIFO scheduler for an IOC, use a command like this:</p>

<blockquote><pre>chrt -f 1 softIoc -d test.db</pre></blockquote>

<p>On Linux, one can grant a process the ability to lock itself into memory
using the command <code>ulimit -l unlimited</code>. These limits can also be
configured on a per user/per group basis by changing /etc/security/limits.conf
or its equivalent.</p>

<p>A child process created via fork() normally inherits its parent's resource
limits, so a child of a real-time soft-IOC will get its parent's real-time
priority and memlock limits. The memory locks themselves however are not
inherited by child processes.</p>

<h3>Implement EPICS_CAS_INTF_ADDR_LIST in rsrv</h3>

<p>The IOC server can now bind to a single IP address (and optional port number)
read from the standard environment parameter EPICS_CAS_INTF_ADDR_LIST.
Additional addresses included in that parameter after the first will be ignored
and a warning message displayed at iocInit time.</p>

<h3>alarmString.h deprecated again</h3>

<p>The string arrays that provide string versions of the alarm status and
severity values have been moved into libCom and the header file that used to
instanciate them is no longer required, although a copy is still provided for
backwards compatibility reasons. Only the alarm.h header needs to be included
now to declare the epicsAlarmSeverityStrings and epicsAlarmConditionStrings
arrays.</p>

<h3>General purpose thread pool</h3>

<p>
A general purpose threaded work queue API epicsThreadPool is added.
Multiple pools can be created with controlable priority and number
of worker threads.  Lazy worker startup is supported.</p>

<h3>Database field setting updates</h3>

<p>A database (.db) file loaded by an IOC does not have to repeat the record
type of a record that has already been loaded. It may replace the first
parameter of the <tt>record(type, name)</tt> statement with an asterisk
character inside double-quotes, <tt>"*"</tt> instead. Thus the following is a
legal database file:</p>

<blockquote><pre>record(ao, "ao1") {}
record("*", "ao1") {
    field(VAL, 10)
}</pre></blockquote>

<p>Note that database configuration tools will not be expected to have to
understand this syntax, which is provided for scripted and hand-coded database
and template instantiation only. Setting the IOC's <tt>dbRecordsOnceOnly</tt>
flag also makes this syntax illegal, since its purpose is to prevent
multiply-defined records from being collapsed into a single instance.</p>

<h3>Added echo command to iocsh</h3>

<p>The single argument string may contain escaped characters, which will be
translated to their raw form before being printed (enclose the string in quotes
to avoid double-translation). A newline is always appended to the output, and
output stream redirection is supported.</p>

<h3>Added macro EPICS_UNUSED to compilerDependencies.h</h3>

<p>To prevent the compiler from warning about a known-unused variable, mark it
with the macro EPICS_UNUSED. On gcc and clang this will expand to
<tt>__attribute__((unused))</tt> to prevent the warning.</p>

<h3>User specified db substitution file suffix</h3>

<p>Per Dirk Zimoch's suggestion, a user specified db substitution file suffix is
now allowed by setting the variable SUBST_SUFFIX in a configuration directory
CONFIG_SITE file or in a Makefile before the include $(TOP)/configure/RULES
line. The default for SUBST_SUFFIX is <tt>.substitutions</tt></p>

<h3>NTP Time Provider adjusts to OS tick rate changes</h3>

<p>Dirk Zimoch provided code that allows the NTP Time provider (used on VxWorks
and RTEMS only) to adapt to changes in the OS clock tick rate after the provider
has been initialized. Note that changing the tick rate after iocInit() is not
advisable, and that other software might still misbehave if initialized before
an OS tick rate change.</p>

<h3>Added newEpicsMutex macro</h3>

<p>Internal C++ uses of <tt>new epicsMutex()</tt> have been replaced with a new
macro which calls a new constructor, passing it the file name and line number of
the mutex creation code. C code that creates mutexes has been using a similar
macro for a long time, but there was no equivalent constructor for the C++
wrapper class, so identifying a specific mutex was much harder to do.</p>

<h3>Post DBE_PROPERTY events automatically</h3>

<p>A new record field attribute "prop(YES)" has been added to identify fields
holding meta-data. External changes to these fields will cause a CA monitor
event to be sent to all record subscribers who have asked for DBE_PROPERTY
updates. Meta-data fields have been marked for all Base record types.</p>

<h3>errlogRemoveListener() routine changed</h3>

<p>Code that calls <tt>errlogRemoveListener(myfunc)</tt> must be modified to use
the new, safer routine <tt>errlogRemoveListeners(myfunc, &amp;pvt)</tt> instead.
The replacement routine takes a second argument which must be the same private
pointer that was passed to <tt>errlogAddListener()</tt> when adding that
listener. It also deletes all matching listeners (hence the new plural name) and
returns how many were actually deleted, whereas the previous routine only
removed the first listener that matched.</p>

<h3>Simplified generation of .dbd files</h3>

<p>The Perl script <tt>makeIncludeDbd.pl</tt> has been removed and the rules
that created an intermediate <tt><i>xxx</i>Include.dbd</tt> file from the
Makefile variable <tt>xxx_DBD</tt> have been modified to generate the target
<tt><i>xxx</i>.dbd</tt> file directly. This should simplify applications that
might have had to provide dependency rules for the intermediate files in 3.15.
Applications which provide their own <tt><i>xxx</i>Include.dbd</tt> source file
will continue to have it expanded as before.</p>

<h3>New Undefined Severity field UDFS</h3>

<p>A new field has been added to dbCommon which configures the alarm severity
associated with the record being undefined (when UDF=TRUE). The default value is
INVALID so old databases will not be affected, but now individual records can be
configured to have a lower severity or even no alarm when undefined. Be careful
when changing this on applications where the IVOA field of output records is
used, IVOA still requires an INVALID severity to trigger value replacement.</p>

<h3>New build target <q>tapfiles</q></h3>

<p>This new make target runs the same tests as the <q>runtests</q> target, but
instead of summarizing or displaying the output for each test script it creates
a <q>.tap</q> file inside the architecture build directory which contains the
detailed test output. The output file can be parsed by continuous integration
packages such as <a href="http://www.jenkins-ci.org/">Jenkins</a> to show the
test results.</p>

<h3>Array field double-buffering</h3>

<p>Array data can now be moved, without copying, into and out of the VAL field
of the waveform, aai, and aao record types by replacing the pointer in BPTR.
The basic rules which device support must follow are:</p>

<ol>
    <li>BPTR, and the memory it is currently pointing to, can only be accessed
      while the record is locked.</li>
    <li>NELM may not be changed; NORD should be updated whenever the number of
      valid data elements changes.</li>
    <li>When BPTR is replaced it must always point to a block of memory large
      enough to hold the maximum number of elements, as given by the NELM and
      FTVL fields.</li>
</ol>

<h3>Spin-locks API added</h3>

<p>The new header file epicsSpin.h adds a portable spin-locks API which is
intended for locking very short sections of code (typically one or two lines of
C or C++) to provide a critical section that protects against race conditions.
On Posix platforms this uses the pthread_spinlock_t type if it's available and
the build is not configured to use Posix thread priorities, but otherwise it
falls back to a pthread_mutex_t. On the UP VxWorks and RTEMS platforms the
implementations lock out CPU interrupts and disable task preemption while a
spin-lock is held. The default implementation (used when no other implementation
is provided) uses an epicsMutex. Spin-locks may not be taken recursively, and
the code inside the critical section should be short and deterministic.</p>

<h3>Improvements to aToIPAddr()</h3>

<p>The libCom routine aToIPAddr() and the vxWorks implementation of the
associated hostToIPAddr() function have been modified to be able to look up
hostnames that begin with one or more digits. The epicsSockResolveTest program
was added to check this functionality.</p>

<h3>mbboDirect and mbbiDirect records</h3>

<p>These record types have undergone some significant rework, and will behave
slightly differently than they did in their 3.14 versions. The externally
visible changes are as follows:</p>

<h5>mbbiDirect</h5>

<ul>
  <li>If the MASK field is set in a database file, it will not be over-written
    when the record is initialized. This allows non-contiguous masks to be set,
    although only the device support actually uses the MASK field.</li>
  <li>If process() finds the UDF field to be set, the record will raise a
    UDF/INVALID alarm.</li>
</ul>

<h5>mbboDirect</h5>

<ul>
  <li>If the MASK field is set in a database file, it will not be over-written
    when the record is initialized. This allows non-contiguous masks to be set,
    although only the device support actually uses the MASK field.</li>
  <li>After the device support's init_record() routine returns during record
    initialization, if OMSL is <q>supervisory</q> and UDF is clear the fields
    B0-BF will be set from the current VAL field.</li>
  <li>When a put to the OMSL field sets it to <q>supervisory</q>, the fields
    B0-BF will be set from the current VAL field. This did not used to happen,
    the individual bit fields were previously never modified by the record.
    Note that this change may require some databases to be modified, if they
    were designed to take advantage of the previous behavior.</li>
</ul>

<h3>Redirection of the errlog console stream</h3>

<p>A new routine has been added to the errlog facility which allows the console
error message stream to be redirected from stderr to some other already open
file stream:</p>

<blockquote><pre>int errlogSetConsole(FILE *stream);
</pre></blockquote>

<p>The stream argument must be a FILE* pointer as returned by fopen() that is
open for output. If NULL is passed in, the errlog thread's stderr output stream
will be used instead. Note that messages to the console can be disabled and
re-enabled using the eltc routine which is also an iocsh command, but there is
no iocsh command currently provided for calling errlogSetConsole.</p>

<h3>Add cleanup subroutine to aSub record</h3>

<p>An aSub routine may set the CADR field with a function pointer which will be
run before a new routine in the event that a change to the SNAM field changes
the record's process subroutine.</p>

<p>This can be used to free any resources the routine needs to allocate. It can
also be used to determine if this is the first time this routine has been called
by this record instance. The CADR field is set to NULL immediately after the
routine it points to is called.</p>

<p>Example:</p>

<blockquote><pre>void cleanup(aSubRecord* prec) {
    free(prec-&gt;dpvt);
    prec-&gt;dpvt = NULL;
}

long myAsubRoutine(aSubRecord* prec) {
    if (!prec-&gt;cadr) {
        /* check types of inputs and outputs */
        if (prec-&gt;ftva != menuFtypeDOUBLE)
            return 1; /* oops */

        dpvt = malloc(42);
        prec-&gt;cadr = &amp;cleanup;
    }

    /* normal processing */
}
epicsRegisterFunction(myAsubRoutine);
</pre></blockquote>

<h3>Sequence record enhancements</h3>

<p>The sequence record type now has 16 link groups numbered 0 through 9 and A
through F, instead of the previous 10 groups numbered 1 through 9 and A. The
changes to this record are directly equivalent to those described below for the
fanout record. The fields OFFS and SHFT have been added and operate on the SELN
value exactly the same way. The result is backwards compatible with the 3.14
version of the sequence record as long as none of the new fields are modified
and the application does not rely on the SOFT/INVALID alarm that was generated
when the selection number exceeded 10. The record also now posts monitors on the
SELN field at the end of the sequence if its value changed when read through the
SELL link.

<h3>Fanout record enhancements</h3>

<p>The fanout record type now has 16 output links LNK0-LNK9 and LNKA-LNKF, plus
two additional fields which make the result backwards compatible with 3.14
databases, but also allow the link selection to be shifted without having to
process the SELN value through a calc or calcout record first.</p>

<p>Previously there was no LNK0 field, so when SELM is <q>Mask</q> bit 0 of SELN
controls whether the LNK1 link field was activated; bit 1 controls LNK2 and so
on. When SELM is <q>Specified</q> and SELN is zero no output link would be
activated at all; LNK1 gets activated when SELN is 1 and so on. Only 6 links
were provided, LNK1 through LNK6. The updated record type maintains the original
behavior when the new fields are not configured, except that the SOFT/INVALID
alarm is not generated when SELN is 7 through 15.</p>

<p>The update involved adding a LNK0 field, as well as fields LNK7 through LNK9
and LNKA through LNKF. To add flexibility and maintain backwards compatibility,
two additional fields have been added:</p>

<dl>
<dt><b>OFFS</b></dt>

<dd>This field holds a signed offset which is added to SELN to select which link
to activate when SELM is <q>Specified</q>. If the resulting value is outside the
range 0 .. 15 the record will go into a SOFT/INVALID alarm state. The default
value of OFFS is zero, so if it is not explicitly set and SELN is 1 the LNK1
link will be activated.</dd>

<dt><b>SHFT</b></dt>

<dd>When SELM is <q>Mask</q> the signed field SHFT is used to shift the SELN
value by SHFT bits (positive means right-wards, values outside the range -15 ..
15 will result in a SOFT/INVALID alarm), before using the resulting bit-pattern
to control which links to activate. The default value is -1, so if SHFT is not
explicitly set bit 0 of SELN will be used to control whether LNK1 gets
activated.</dd>

</dl>

<p>The record also now posts monitors on the SELN field if it changes as a
result of record processing (i.e. when read through the SELL link).</p>

<h3>Deleted Java build rules</h3>

<p>Java has its own build systems now, so we've deleted the rules and associated
variables from Base, although they might get added to the Extensions build rules
for a while in case anyone still needs them.</p>

<h2 align="center">Changes made between 3.14.x and 3.15.0.1</h2>

<h3>Application clean rules</h3>

<p>The <tt>clean</tt> Makefile target has changed between a single-colon rule
and a double-colon rule more than once in the life of the EPICS build rules, and
it just changed back to a single-colon rule, but now we recommend that
applications that wish to provide a Makefile that is backwards compatible with
the 3.14 build rules use the construct shown below.  The 3.15 rules now support
a variable called <tt>CLEANS</tt> to which a Makefile can add a list of files to
be deleted when the user does a <tt>make clean</tt> like this:</p>

<blockquote><pre>CLEANS += &lt;list of files to be cleaned&gt;

ifndef BASE_3_15
clean::
	$(RM) $(CLEANS)
endif</pre></blockquote>

<p>The conditional rule provides compatibility for use with the 3.14 build
system.</p>

<h3>MSI included with Base</h3>

<p>An enhanced version of the Macro Substitution and Include program <q>msi</q>
has been included with Base. Both this new version of msi and the IOC's
<tt>dbLoadTemplates</tt> command now support setting global macros in
substitution files, and <tt>dbLoadTemplates</tt> can now take a list of global
macro settings as the second argument on its command line. The substitution file
syntax is documented in the Application Developers Guide.</p>

<h3>Cross-builds targeting win32-x86-mingw</h3>

<p>Some Linux distributions now package the MinGW cross-compiler which makes it
possible to cross-build the win32-x86-mingw target from a linux-x86 host. Build
configuration files for this combination are now included; adjust the settings
in configure/os/CONFIG_SITE.linux-x86.win32-x86-mingw and add win32-x86-mingw to
the CROSS_COMPILER_TARGET_ARCHS variable in configure/CONFIG_SITE or in
configure/os/CONFIG_SITE.linux-x86.Common.</p>

<h3>Architecture win32-x86-cygwin Removed</h3>

<p>The ability to compile non-cygwin binaries using the Cygwin build tools is no
longer supported by current versions of Cygwin, so this architecture has been
removed. Use the MinWG tools and the win32-x86-mingw architecture instead.</p>

<h3>RTEMS and VxWorks Test Harnesses</h3>

<p>The original libCom test harness has been renamed <tt>libComTestHarness</tt>,
and two additional test harnesses have been created <tt>dbTestHarness</tt> and
<tt>filterTestHarness</tt> which are all built for RTEMS and vxWorks targets.
The new ones include tests in src/ioc/db/test and src/std/filters/test.</p>

<p>Running the new tests requires additional .db and .dbd files to be loaded at
runtime, which can be found in the relevant source directory or its O.Common
subdirectory. If the target can access the Base source tree directly it may be
simplest to cd to the relevant source directory before running the test. If not,
the files needed are listed in the generated 'testspec' file found in the
associated build (O.<i>arch</i>) directory.</p>

<p>For RTEMS users the current directory is determined in a BSP specific way.
See rtems_init.c and setBootConfigFromNVRAM.c in src/libCom/RTEMS.</p>

<h3>New API to hook into thread creation</h3>

<p>A hook API has been added allowing user-supplied functions to be called
whenever a thread starts. The calls are made from the thread's context,
and can be used to control additional thread properties not handled inside
EPICS base, e.g. setting the scheduling policy or CPU affinity (on SMP
systems).</p>

<p>The API also supports a mapping operation, calling a user-supplied function
for every thread that is currently running.</p>

<h3>New scan rate units</h3>

<p>Scan rates defined in the menuScan.dbd file may now be specified in seconds,
minutes, hours or Hertz, and plural time units will also be accepted (seconds
are used if no unit is mentioned in the choice string). At <tt>iocInit</tt> each
scan rate is compared with the OS's clock tick and a warning printed if the
rate is too fast or likely to be more than 10% different to the requested rate.
For example the rates given below are all valid, although non-standard (the
default menuScan choices that come with Base have not been changed):</p>

<blockquote>
<pre>menu(menuScan) {
    choice(menuScanPassive,     "Passive")
    choice(menuScanEvent,       "Event")
    choice(menuScanI_O_Intr,    "I/O Intr")
    choice(menuScan1_hour,      "1 hour")
    choice(menuScan0_5_hours, "0.5 hours")
    choice(menuScan15_minutes, "15 minutes")
    choice(menuScan5_minutes,   "5 minutes")
    choice(menuScan1_minute,    "1 minute")
    choice(menuScan10_seconds, "10 seconds")
    choice(menuScan5_seconds,   "5 seconds")
    choice(menuScan2_seconds,   "2 seconds")
    choice(menuScan1_second,    "1 second")
    choice(menuScan2_Hertz,     "2 Hertz")
    choice(menuScan5_Hertz,     "5 Hertz")
    choice(menuScan10_Hertz,   "10 Hz")
}</pre></blockquote>

<h3>Alarm filtering added to input record types</h3>

<p>The record types ai, calc, longin and mbbi have a new alarm filter added to
them. This provides a low-pass filter that can be used to delay the reporting of
alarms caused by the input level passing the HIGH, HIHI, LOW or LOLO values. The
filter is controlled with a new AFTC field that sets the filter's time constant.
The default value for this field is zero, which keeps the record's original
alarm behaviour.</p>

<p>The record must be scanned often enough for the filtering action to work
effectively and the alarm severity can only change when the record is processed,
but that processing does not have to be regular; the filter uses the time since
the record last processed in its calculation. Setting AFTC to a positive number
of seconds will delay the record going into or out of a minor alarm severity or
from minor to major severity until the input signal has been in that range for
that number of seconds.</p>

<h3>Post events on Waveform record's NORD field</h3>

<p>When the record type or device support modify the NORD field of a waveform
record, the record support code now posts DBE_VALUE and DBE_LOG events for that
field, signalling the array length change to any client monitoring the NORD
field.</p>

<h3>Attributes of Non-VAL Fields</h3>

<p>Non-VAL fields now report meaningful information for precision, units,
graphic limits, control limits, and alarm limits instead of simply using
PREC, EGU, HOPR, LOPR, DRVL, DRVH, HIHI, HIGH, LOW, and LOLO. All delay
fields have a default precision of 2 digits, units "s" and control limits
of 0 to 100,000 seconds (these precision and limit values can be changed
for each record type as a whole at runtime by updating a registered global
variable). Input fields like A-L of the calc record read their metadata
from the corresponding INPn link if possible.</p>
<h4>epicsStdioRedirect.h merged into epicsStdio.h</h4>

<p>The definitions from the header file epicsStdioRedirect.h have been moved
into epicsStdio.h so all calls to printf(), puts() and putchar() in files that
include that OSI header will now be subject to stdout redirection.  In past
releases (3.14.7 and later) it was necessary to request the redirection support
by including the epicsStdioRedirect.h header file.  The header file is still
provided, but now it just includes epicsStdio.h.</p>

<h4>Named Soft Events</h4>

<p>Soft events can now be given meaningful names instead of just using the
numbers 1-255. The EVNT field is now a DBF_STRING. The <tt>post_event()</tt> API
is now deprecated but still works. It should be replaced by code that in advance
looks up the <tt>EVNTPVT</tt> event handle associated with the named event by
calling <tt>eventNameToHandle(char *)</tt>, and when that event occurs passes
that handle to the new <tt>postEvent(EVNTPVT)</tt> routine (which may be called
from interrupt level). A new iocsh command <tt>postEvent <i>name</i></tt> will
trigger a named event from the command-line or a startup script (on vxWorks the
expression <tt>postEvent(eventNameToHandle("<i>name</i>"))</tt> must be used
instead though).</p>

<h4>Parallel Builds</h4>

<p>
As EPICS sites get computers with more CPUs they report additional bugs in our
parallel build rules. Various issues have been fixed by separating out the build
rules that generate dependency (.d) files, ensuring that they are constructed at
the appropriate time in the build.</p>

<p>
These rule changes can cause additional warning messages to appear when building
support modules. Where an application provides its own Makefile rules it may now
have to add rules to construct an associated dependency file. In many cases
though the change needed is just to replace a dependency for a
<tt>target$(OBJ)</tt> with the <tt>target$(DEP)</tt> so this</p>

<pre>
    myLib$(OBJ): myLib_lex.c</pre>

<p>
becomes</p>

<pre>
    myLib$(DEP): myLib_lex.c</pre>

<p>
To debug build issues assocated with dependency files, use the command <tt>make
--debug=m</tt> which tells GNUmake to display information about what it is doing
during the first pass when it updates its makefiles.</p>

<h3>
Removed tsDefs.h</h3>

<p>
The deprecated tsDefs API was provided for 3.13 compatibility only, and has now
been removed.  Convert any remaining code that used it to call the epicsTime API
instead.</p>

<h3>
Changes to epicsVersion.h</h3>

<p>
The two macros <tt>EPICS_UPDATE_LEVEL</tt> and <tt>EPICS_CVS_SNAPSHOT</tt> have
been deleted from the epicsVersion.h file; they were deprecated in R3.14 and can
be replaced with <tt>EPICS_PATCH_LEVEL</tt> and <tt>EPICS_DEV_SNAPSHOT</tt>
respectively.</p>

<p>
A new pair of macros has been added to make version number comparisons easier.
Code that will not work with a version of Base before 3.15.0 can now be
written like this to prevent it from compiling:</p>

<pre style="margin: 0 2em;">
#if defined(VERSION_INT) &amp;&amp; EPICS_VERSION_INT &lt; VERSION_INT(3,15,0,0)
#  error EPICS Base R3.15.0 or later is required
#endif
</pre>

<h3>
Added support for iocLogPrefix</h3>

<p>
Added a <code>iocLogPrefix</code> command to <code>iocsh</code>. This adds a
prefix to all messages from this IOC (or other log client) as they get sent to the
iocLogServer. This lets sites use the "fac=&lt;<i>facility</i>&gt;" syntax for
displaying the facility, process name etc. in log viewers like the
<code>cmlogviewer</code>.</p>

<h3>
Reworked the epicsEvent C &amp; C++ APIs</h3>

<ul>
  <li>Renamed the enum epicsEventWaitStatus to epicsEventStatus</li>
  <li>Defined epicsEventWaitStatus as a macro for epicsEventStatus</li>
  <li>Renamed epicsEventWaitOk to epicsEventOk</li>
  <li>Renamed epicsEventWaitError to epicsEventError</li>
  <li>Defined epicsEventWaitOK and epicsEventWaitError as macros</li>
  <li>Added epicsEventTrigger(id) which triggers an event and returns OK or an
    error status if the underlying OS primitives report an error</li>
  <li>Added epicsEventMustTrigger(id) which halts on error</li>
  <li>Defined epicsEventSignal(id) as a macro for epicsEventMustTrigger(id)</li>
  <li>Added a new C++ method epicsEvent::trigger() which throws an
    epicsEvent::invalidSemaphore in the event of an error</li>
  <li>epicsEvent::signal() makes an inline call to epicsEvent::trigger()</li>
  <li>epicsEventWait() and epicsEventWaitWithTimeout() now return an error
    status if the underlying OS primitives report an error</li>
  <li>All the epicsEventMust...() routines are now implemented in the common
    libCom/osi/epicsEvent.cpp source file, and call cantProceed() instead of
    mis-using assert()</li>
  <li>Implemented epicsEventShow() on Posix</li>
  <li>Win32: Removed all epicsShareAPI decorations</li>
</ul>

<h3>
Enabled histogram record type</h3>

<p>
The histogram record was not included in the base.dbd file in any 3.14 release,
but has now been added along with its associated soft device support. The build
system now generates the list of all the record.dbd files in base automatically
in src/std/rec/Makefile.</p>

<h3>
Reorganization of src/</h3>

<p>Reorganization of subdirectories of src/ to better represent the relation
between different parts as described in the following table.</p>

<p>This change also allows the number of libraries built to be reduced to:
libCap5.so,  libca.so,   libdbCore.so,    libdbStaticHost.so,
libCom.so,   libcas.so,  libdbRecStd.so, and  libgdd.so</p>

<table border="1"><tbody>
<tr>
 <th>Component</th>
 <th>Dependency</th>
 <th>Library name</th>
 <th>Description</th>
</tr>
<tr>
 <td>src/tools</td>
 <td></td>
 <td></td>
 <td>Build system scripts</td>
</tr>
<tr>
 <td>src/libCom</td>
 <td>src/tools</td>
 <td>Com</td>
 <td>Utility routines and OS-independant API</td>
</tr>
<tr>
 <td>src/template</td>
 <td>src/tools</td>
 <td></td>
 <td>User application templates (e.g. makeBaseApp)</td>
</tr>
<tr>
 <td>src/ca/client</td>
 <td>src/libCom</td>
 <td>ca</td>
 <td>Channel Access client</td>
</tr>
<tr>
 <td>src/ca/legacy/gdd</td>
 <td>src/ca/client</td>
 <td>gdd</td>
 <td>Generic data layer for PCAS</td>
</tr>
<tr>
 <td>src/ca/legacy/pcas</td>
 <td>src/ca/legacy/gdd</td>
 <td>cas</td>
 <td>Portable Channel Access Server</td>
</tr>
<tr>
 <td>src/ioc</td>
 <td>src/ca</td>
 <td>dbCore</td>
 <td>Core database processing functions</td>
</tr>
<tr>
 <td>src/std</td>
 <td>src/ioc</td>
 <td>dbRecStd</td>
 <td>Standard records, soft device support and the softIoc </td>
</tr>
</tbody></table>

<p>
In order to better reflect these relations the following
directories and files were moved as described:</p>

<table border="1"><tbody>
<tr>
  <th colspan="2">Relocations</th>
</tr>
<tr>
  <th>Previous</th><th>New</th>
</tr>
<tr>
  <th colspan="2">libCom</th>
</tr>
<tr>
  <td>src/RTEMS</td>
  <td>src/libCom/RTEMS</td>
</tr>
<tr>
  <td>src/toolsComm/flex</td>
  <td>src/libCom/flex</td>
</tr>
<tr>
  <td>src/toolsComm/antelope</td>
  <td>src/libCom/yacc</td>
</tr>
<tr>
  <td align="right">src/dbStatic/alarm.h<br>.../alarmString.h</td>
  <td>src/libCom/misc/</td>
</tr>
<tr>
  <th colspan="2">IOC Core Components</th>
</tr>
<tr>
  <td>src/bpt</td>
  <td>src/ioc/bpt</td>
</tr>
<tr>
  <td>src/db</td>
  <td>src/ioc/db</td>
</tr>
<tr>
  <td>src/dbStatic</td>
  <td>src/ioc/dbStatic</td>
</tr>
<tr>
  <td>src/dbtools</td>
  <td>src/ioc/dbtemplate</td>
</tr>
<tr>
  <td>src/misc</td>
  <td>src/ioc/misc</td>
</tr>
<tr>
  <td>src/registry</td>
  <td>src/ioc/registry</td>
</tr>
<tr>
  <td>src/rsrv</td>
  <td>src/ioc/rsrv <a href="#rsrv">1</a></td>
</tr>
<tr>
  <th colspan="2">Standard Record Definitions</th>
</tr>
<tr>
  <td>src/dev/softDev</td>
  <td>src/std/dev</td>
</tr>
<tr>
  <td>src/rec</td>
  <td>src/std/rec</td>
</tr>
<tr>
  <td>src/softIoc</td>
  <td>src/std/softIoc</td>
</tr>
<tr>
  <th colspan="2">Channel Access</th>
</tr>
<tr>
  <td>src/ca</td>
  <td>src/ca/client</td>
</tr>
<tr>
  <td>src/catools</td>
  <td>src/ca/client/tools</td>
</tr>
<tr>
  <td>src/cap5</td>
  <td>src/ca/client/perl</td>
</tr>
<tr>
  <td>src/gdd</td>
  <td>src/ca/legacy/gdd</td>
</tr>
<tr>
  <td>src/cas</td>
  <td>src/ca/legacy/pcas</td>
</tr>
<tr>
  <td>src/excas</td>
  <td>src/ca/legacy/pcas/ex</td>
</tr>
<tr>
  <th colspan="2">User Templates</th>
</tr>
<tr>
  <td>src/makeBaseApp</td>
  <td>src/template/base</td>
</tr>
<tr>
  <td>src/makeBaseExt</td>
  <td>src/template/ext</td>
</tr>
<tr>
  <th colspan="2">Dispersed</th>
</tr>
<tr>
  <td rowspan="3">src/util <a href="#util">2</a></td>
  <td>src/ca/client</td>
</tr>
<tr>
  <td>src/ca/client/test</td>
</tr>
<tr>
  <td>src/libCom/log</td>
</tr>
<tr>
  <td rowspan="2">src/as <a href="#as">3</a></td>
  <td>src/libCom/as</td>
</tr>
<tr>
  <td>src/ioc/as</td>
</tr>
</tbody></table>

<p><a name="rsrv">1</a>
RSRV is built as part of dbCore due to its tight (bidirectional) coupling
with the other database code.</p>

<p><a name="util">2</a>
The contents for src/util/ moved to three locations.  The caRepeater init script
was moved to src/ca/client/.  ca_test is now in src/ca/client/test/.
The iocLogServer was moved into the same directory (src/libCom/log) as
the log client code.</p>

<p><a name="as">3</a>
The Access Security code has been divided, with the parts not related to the 
database (lexer/parser and trap registration) becoming part of libCom.
The remaining components are included in the dbCore library</p>

<h3>
Moved src/RTEMS/base directory</h3>

<p>
These files are now found under src/RTEMS.</p>

<h3>
Removed 3.13 compatibility</h3>

<p>
Removed the 3.13 &lt;top&gt;/config directory and build compatibility rules and
variables, and various conversion documents.</p>

</body>
</html><|MERGE_RESOLUTION|>--- conflicted
+++ resolved
@@ -15,10 +15,9 @@
 <h2 align="center">Changes made on the 3.15 branch since 3.15.4</h2>
 <!-- Insert new items immediately below here ... -->
 
-<<<<<<< HEAD
 <h2 align="center">Changes from the 3.14 branch since 3.15.4</h2>
 <!-- Insert inherited items immediately below here ... -->
-=======
+
 <h3>General Time updates</h3>
 
 <p>The <tt>iocInit</tt> code now performs a sanity check of the current time
@@ -43,7 +42,6 @@
 allow it to be corrected backwards when the ratchet was in place. The regular
 <tt>epicsTimeGetCurrent()</tt> API still uses the ratchet mechanism, so this
 change will not cause the IOC to see time going backwards.</p>
->>>>>>> 80eaad41
 
 <h3>Microsoft Visual Studio builds</h3>
 
