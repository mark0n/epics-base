--- conflicted
+++ resolved
@@ -30,7 +30,26 @@
 
 -->
 
-<<<<<<< HEAD
+<h3>Iocsh &quot;on error ...&quot;</h3>
+
+<p>A new statement is added to enable IOC shell commands
+to signal error conditions, and for scripts to respond.
+This first is through the new function <pre>iocshSetError(int)</pre>
+A script may be prefixed with eg. &quot;on error break&quot;
+to stop at the failed command.</p>
+
+<pre>
+on error continue | break | wait [value] | halt
+</pre>
+
+<p>A suggested form for IOC shell commands is:</p>
+
+<pre>
+static void doSomethingCallFunc(const iocshArgBuf *args)
+{
+    iocshSetError(doSomething(...)); /* return 0 == success */
+}
+</pre>
 
 <h3>Channel Access Security: Check Hostname Against DNS</h3>
 
@@ -177,28 +196,6 @@
 <p>Report NOBT as &quot;precision&quot; through the dbAccess API.
 This is not accessible through CA, but is planned to be used through
 QSRV.</p>
-=======
-<h3>Iocsh &quot;on error ...&quot;</h3>
-
-<p>A new statement is added to enable IOC shell commands
-to signal error conditions, and for scripts to respond.
-This first is through the new function <pre>iocshSetError(int)</pre>
-A script may be prefixed with eg. &quot;on error break&quot;
-to stop at the failed command.</p>
-
-<pre>
-on error continue | break | wait [value] | halt
-</pre>
-
-<p>A suggested form for IOC shell commands is:</p>
-
-<pre>
-static void doSomethingCallFunc(const iocshArgBuf *args)
-{
-    iocshSetError(doSomething(...)); /* return 0 == success */
-}
-</pre>
->>>>>>> c63a564a
 
 <h1 align="center">EPICS Release 7.0.2.2</h1>
 
