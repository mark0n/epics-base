--- conflicted
+++ resolved
@@ -15,13 +15,40 @@
 <h2 align="center">Changes made on the 3.15 branch since 3.15.4</h2>
 <!-- Insert new items immediately below here ... -->
 
-<<<<<<< HEAD
-
-<h2 align="center">Changes pulled from the 3.14 branch since 3.15.4</h2>
+<h2 align="center">Changes from the 3.14 branch since 3.15.4</h2>
 <!-- Insert inherited items immediately below here ... -->
 
-
-<h2 align="center">Changes between 3.15.3 and 3.15.4</h2>
+<h3>Microsoft Visual Studio builds</h3>
+
+<p>The build configuration files for builds using the Microsoft compilers have
+been updated, although there should be no noticable difference at most sites.
+One extra compiler warning is now being suppressed for C++ code, <tt>C4344:
+behavior change: use of explicit template arguments results in ...</tt> which is
+gratuitous and was appearing frequently in builds of the EPICS V4 modules.</p>
+
+<p>Cross-builds of the windows-x64 target from a win32-x86 host have been
+removed as they don't actually work within the context of a single <tt>make</tt>
+run. Significant changes to the build configuration files would be necessary for
+these kinds of cross-builds to work properly, which could be done if someone
+needs them (email Andrew Johnson before working on this, and see
+<a href="http://stackoverflow.com/questions/5807647/how-do-you-compile-32-bit-and-64-bit-applications-at-the-same-time-in-visual-stu">
+this stack-overflow answer</a> for a starting point).</p>
+
+<h3>Bazaar keywords such as 'Revision-Id' removed</h3>
+
+<p>In preparation for moving to git in place of the Bazaar revision control
+system we have removed all the keywords from the Base source code.</p>
+
+<h3>Linux systemd service file for CA Repeater</h3>
+
+<p>Building this version of Base on a Linux system creates a systemd service
+file suitable for starting the Channel Access Repeater under systemd. The file
+will be installed into the target bin directory, from where it can be copied
+into the appropriate systemd location and modified as necessary. Installation
+instructions are included as comments in the file.</p>
+
+
+<h2 align="center">Changes made between 3.15.3 and 3.15.4</h2>
 
 <h3>New string input device support "getenv"</h3>
 
@@ -126,38 +153,7 @@
 541119</a>.</p>
 
 
-<h2 align="center">Changes pulled from the 3.14 branch since 3.15.3</h2>
-<!-- Insert inherited items immediately below here ... -->
-=======
-<h3>Microsoft Visual Studio builds</h3>
-
-<p>The build configuration files for builds using the Microsoft compilers have
-been updated, although there should be no noticable difference at most sites.
-One extra compiler warning is now being suppressed for C++ code, <tt>C4344:
-behavior change: use of explicit template arguments results in ...</tt> which is
-gratuitous and was appearing frequently in builds of the EPICS V4 modules.</p>
-
-<p>Cross-builds of the windows-x64 target from a win32-x86 host have been
-removed as they don't actually work within the context of a single <tt>make</tt>
-run. Significant changes to the build configuration files would be necessary for
-these kinds of cross-builds to work properly, which could be done if someone
-needs them (email Andrew Johnson before working on this, and see
-<a href="http://stackoverflow.com/questions/5807647/how-do-you-compile-32-bit-and-64-bit-applications-at-the-same-time-in-visual-stu">
-this stack-overflow answer</a> for a starting point).</p>
->>>>>>> b671d1cc
-
-<h3>Bazaar keywords such as 'Revision-Id' removed</h3>
-
-<p>In preparation for moving to git in place of the Bazaar revision control
-system we have removed all the keywords from the Base source code.</p>
-
-<h3>Linux systemd service file for CA Repeater</h3>
-
-<p>Building this version of Base on a Linux system creates a systemd service
-file suitable for starting the Channel Access Repeater under systemd. The file
-will be installed into the target bin directory, from where it can be copied
-into the appropriate systemd location and modified as necessary. Installation
-instructions are included as comments in the file.</p>
+<h2 align="center">Changes from the 3.14 branch between 3.15.3 and 3.15.4</h2>
 
 <h3>NTP Time Provider adjusts to OS tick rate changes</h3>
 
@@ -274,7 +270,7 @@
 <a href="https://bugs.launchpad.net/bugs/1528284">Launchpad bug 1528284</a>.</p>
 
 
-<h2 align="center">Changes between 3.15.2 and 3.15.3</h2>
+<h2 align="center">Changes made between 3.15.2 and 3.15.3</h2>
 
 <h3>Make the NTP Time provider optional on VxWorks</h3>
 
@@ -315,7 +311,7 @@
 routine was defined in recGbl.h. Both of these have now been removed.</p>
 
 
-<h2 align="center">Changes between 3.15.1 and 3.15.2</h2>
+<h2 align="center">Changes made between 3.15.1 and 3.15.2</h2>
 
 <h3>Raised limit on link field length in database files</h3>
 
@@ -434,7 +430,7 @@
 their applications' CONFIG_SITE files to that updated executable.</p>
 
 
-<h2 align="center">Changes between 3.15.0.2 and 3.15.1</h2>
+<h2 align="center">Changes made between 3.15.0.2 and 3.15.1</h2>
 
 <h3>epicsStrnEscapedFromRaw() and epicsStrnRawFromEscaped()</h3>
 
@@ -498,7 +494,7 @@
 an EPICS registrar routine.</p>
 
 
-<h2 align="center">Changes between 3.15.0.1 and 3.15.0.2</h2>
+<h2 align="center">Changes made between 3.15.0.1 and 3.15.0.2</h2>
 
 <h3>New iocshLoad command</h3>
 
@@ -944,7 +940,7 @@
 variables from Base, although they might get added to the Extensions build rules
 for a while in case anyone still needs them.</p>
 
-<h2 align="center">Changes between 3.14.x and 3.15.0.1</h2>
+<h2 align="center">Changes made between 3.14.x and 3.15.0.1</h2>
 
 <h3>Application clean rules</h3>
 
