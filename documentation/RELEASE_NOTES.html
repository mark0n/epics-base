<!DOCTYPE html PUBLIC "-//W3C//DTD HTML 4.01 Transitional//EN"
    "http://www.w3.org/TR/html4/loose.dtd">
<html>
<head>
  <meta http-equiv="content-type" content="text/html; charset=iso-8859-1">
  <title>EPICS Base R3.16.0 Release Notes</title>
</head>

<body lang="en">
<h1 align="center">EPICS Base Release 3.16.0</h1>

<p style="color:red">This version of EPICS Base has not been released yet.</p>

<h2 align="center">Changes between 3.15.x and 3.16.0</h2>
<!-- Insert new items immediately below this template ...

<<<<<<< HEAD
<h3>Title...</h3>
=======
<h3>Generate Version Header</h3>

<p>A Perl script and Makefile rules have been added to allow modules to generate
a C header file with a macro defined with an automatically updated identifier.
This is a VCS revision ID (Darcs, Git, Mercurial Subversion and Bazaar are all
supported) or the date/time of the build if no VCS system is in use.</p>

<p>The makeBaseApp example template has been updated with a new device support
which makes this identifier visible via a lsi (long string input) record.</p>

<h3>Implement EPICS_CAS_INTF_ADDR_LIST in rsrv</h3>
>>>>>>> 8b3d37d3

<p>Description</p>

-->

<h3>epicsTime API return status</h3>

<p>The epicsTime routines that used to return epicsTimeERROR now return a specific
S_time_ status value, allowing the caller to discover the reason for any failure.
The identifier <tt>epicsTimeERROR</tt> is no longer defined, so any references to
it in source code will no longer compile. The identifier epicsTimeOK still exists
and has the value 0 as before, so most code that uses these APIs can be changed in
a way that is backwards-compatible with the previous return status.</p>

<p>Time providers that have to return a status value and still need to be built
with earlier versions of Base can define the necessary status symbols like this:</p>

<blockquote><pre>
#include "epicsTime.h"

#ifndef M_time
/* S_time_... status values were not provided before Base 3.16 */
#define S_time_unsynchronized epicsTimeERROR
#define S_time_...whatever... epicsTimeERROR
#endif
</pre></blockquote>

<h3>Refactoring of epicsReadline</h3>

<p>The epicsReadline code has been reorganized to allow the commandline history
editor to be disabled at runtime. The EPICS_COMMANDLINE_LIBRARY build setting
still selects the preferred editor, but the new <tt>IOCSH_HISTEDIT_DISABLE</tt>
environment variable can be set at runtime to disable history editing and make
the IOC or other program use the basic editor instead. This is useful when
starting and controlling an IOC from another program through its stdin and
stdout streams since history editors often insert invisible escape codes into
the stdout stream, making it hard to parse.</p>

<h3>Callback subsystem API</h3>

<p>Added a new macro <tt>callbackGetPriority(prio, callback)</tt> to the
callback.h header and removed the need for dbScan.c to reach into the internals
of its CALLBACK objects.</p>

</body>
</html><|MERGE_RESOLUTION|>--- conflicted
+++ resolved
@@ -14,9 +14,12 @@
 <h2 align="center">Changes between 3.15.x and 3.16.0</h2>
 <!-- Insert new items immediately below this template ...
 
-<<<<<<< HEAD
 <h3>Title...</h3>
-=======
+
+<p>Description</p>
+
+-->
+
 <h3>Generate Version Header</h3>
 
 <p>A Perl script and Makefile rules have been added to allow modules to generate
@@ -26,13 +29,6 @@
 
 <p>The makeBaseApp example template has been updated with a new device support
 which makes this identifier visible via a lsi (long string input) record.</p>
-
-<h3>Implement EPICS_CAS_INTF_ADDR_LIST in rsrv</h3>
->>>>>>> 8b3d37d3
-
-<p>Description</p>
-
--->
 
 <h3>epicsTime API return status</h3>
 
