--- conflicted
+++ resolved
@@ -19,67 +19,6 @@
 
 -->
 
-<<<<<<< HEAD
-<h3>GNUmake targets for debugging</h3>
-
-<p>Some additional build rules have been added to help debug configuration
-problems with the build system. Run <tt>make show-makefiles</tt> to get a sorted
-list of all the files that the build system includes when building in the
-current directory.</p>
-
-<p>A new pattern rule for <tt>PRINT.%</tt> can be used to show the value of any
-GNUmake variable for the current build directory (make sure you are in the right
-directory though, many variables are only set when inside the
-<tt>O.<i>arch</i></tt> build directory). For example <tt>make PRINT.T_A</tt>
-will display the build target architecture name from inside a
-<tt>O.<i>arch</i></tt> directory but the variable will be empty from an
-application top or src directory. <tt>make PRINT.EPICS_BASE</tt> will show the
-path to Base from any EPICS application directory though.</p>
-
-<h3>Propagate PUTF across Asynchronous record processing</h3>
-
-<p>The IOC contains a mechanism involving the PUTF and RPRO fields of each
-record to ensure that if a record is busy when it receives a put to one of its
-fields, the record will be processed again to ensure that the new field value
-has been correctly acted on. Until now that mechanism only worked if the put was
-to the asynchronous record itself, so puts that were chained from some other
-record via a DB link did not cause reprocessing.</p>
-
-<p>In this release the mechanism has been extended to propagate the PUTF state
-across DB links until all downstream records have been reprocessed. Some
-additional information about the record state can be shown by setting the TPRO
-field of an upstream record, and even more trace data is displayed if the
-debugging variable <tt>dbAccessDebugPUTF</tt> is set in addition to TPRO.</p>
-
-<h3>Finding info fields</h3>
-
-<p>A new iocsh command <code>dbli</code> lists the info fields defined in the
-database, and can take a glob pattern to limit output to specific info names.
-The newly added dbStaticLib function <code>dbNextMatchingInfo()</code> iterates
-through the info fields defined in the current record, and is used to implement
-the new command.</p>
-
-<h3>Output from <tt>dbpr</tt> command enhanced</h3>
-
-<p>The "DataBase Print Record" command <tt>dbpr</tt> now generates slightly
-better output, with more field types having their own display methods. This
-release also includes additional protection against buffer overflows while
-printing long links in <tt>dbpr</tt>, and corrects the output of long strings
-from the <tt>dbgf</tt> command.</p>
-
-<h3>Record types mbbiDirect and mbboDirect upgraded to 32 bit</h3>
-
-<p>The VAL fields and related fields of these records are now <tt>DBF_LONG</tt>.
-(Not <tt>DBF_ULONG</tt> in order to prevent Channel Access from promoting them
-to <tt>DBF_DOUBLE</tt>.) Additional bit fields <tt>B10</tt>...<tt>B1F</tt> have
-been added.</p>
-
-<p>Device support that accesses <tt>VAL</tt> or the bit fields directly (most
-don't) and aims for compatibility with old and new versions of these records
-should use at least 32 bit integer types to avoid bit loss. The number of bit
-fields can be calculated using <code>8&nbsp;*&nbsp;sizeof(prec->val)</code>
-which is correct in both versions.</p>
-=======
 <h3>Link type enhancements</h3>
 
 <p>This release adds three new link types: "state", "debug" and "trace". The
@@ -111,7 +50,66 @@
 <code>jlif_key_child_outlink</code> and <code>jlif_key_child_fwdlink</code>
 instead of the single <code>jlif_key_child_link</code> that was previously used
 for this.</p>
->>>>>>> c0a7ab97
+
+<h3>GNUmake targets for debugging</h3>
+
+<p>Some additional build rules have been added to help debug configuration
+problems with the build system. Run <tt>make show-makefiles</tt> to get a sorted
+list of all the files that the build system includes when building in the
+current directory.</p>
+
+<p>A new pattern rule for <tt>PRINT.%</tt> can be used to show the value of any
+GNUmake variable for the current build directory (make sure you are in the right
+directory though, many variables are only set when inside the
+<tt>O.<i>arch</i></tt> build directory). For example <tt>make PRINT.T_A</tt>
+will display the build target architecture name from inside a
+<tt>O.<i>arch</i></tt> directory but the variable will be empty from an
+application top or src directory. <tt>make PRINT.EPICS_BASE</tt> will show the
+path to Base from any EPICS application directory though.</p>
+
+<h3>Propagate PUTF across Asynchronous record processing</h3>
+
+<p>The IOC contains a mechanism involving the PUTF and RPRO fields of each
+record to ensure that if a record is busy when it receives a put to one of its
+fields, the record will be processed again to ensure that the new field value
+has been correctly acted on. Until now that mechanism only worked if the put was
+to the asynchronous record itself, so puts that were chained from some other
+record via a DB link did not cause reprocessing.</p>
+
+<p>In this release the mechanism has been extended to propagate the PUTF state
+across DB links until all downstream records have been reprocessed. Some
+additional information about the record state can be shown by setting the TPRO
+field of an upstream record, and even more trace data is displayed if the
+debugging variable <tt>dbAccessDebugPUTF</tt> is set in addition to TPRO.</p>
+
+<h3>Finding info fields</h3>
+
+<p>A new iocsh command <code>dbli</code> lists the info fields defined in the
+database, and can take a glob pattern to limit output to specific info names.
+The newly added dbStaticLib function <code>dbNextMatchingInfo()</code> iterates
+through the info fields defined in the current record, and is used to implement
+the new command.</p>
+
+<h3>Output from <tt>dbpr</tt> command enhanced</h3>
+
+<p>The "DataBase Print Record" command <tt>dbpr</tt> now generates slightly
+better output, with more field types having their own display methods. This
+release also includes additional protection against buffer overflows while
+printing long links in <tt>dbpr</tt>, and corrects the output of long strings
+from the <tt>dbgf</tt> command.</p>
+
+<h3>Record types mbbiDirect and mbboDirect upgraded to 32 bit</h3>
+
+<p>The VAL fields and related fields of these records are now <tt>DBF_LONG</tt>.
+(Not <tt>DBF_ULONG</tt> in order to prevent Channel Access from promoting them
+to <tt>DBF_DOUBLE</tt>.) Additional bit fields <tt>B10</tt>...<tt>B1F</tt> have
+been added.</p>
+
+<p>Device support that accesses <tt>VAL</tt> or the bit fields directly (most
+don't) and aims for compatibility with old and new versions of these records
+should use at least 32 bit integer types to avoid bit loss. The number of bit
+fields can be calculated using <code>8&nbsp;*&nbsp;sizeof(prec->val)</code>
+which is correct in both versions.</p>
 
 <h3>Restore use of ledlib for VxWorks command editing</h3>
 
