<!DOCTYPE html PUBLIC "-//W3C//DTD HTML 4.01 Transitional//EN"
    "http://www.w3.org/TR/html4/loose.dtd">
<html>
<head>
  <meta http-equiv="content-type" content="text/html; charset=iso-8859-1">
<<<<<<< HEAD
  <title>EPICS Base R3.17.0 Release Notes</title>
</head>

<body lang="en">
<h1 align="center">EPICS Base Release 3.17.0</h1>
=======
  <title>EPICS Base R3.16.2 Release Notes</title>
</head>

<body lang="en">
<h1 align="center">EPICS Base Release 3.16.2</h1>
>>>>>>> 00f30ac5

<!-- Insert new items immediately below this template ...

<h3>Title...</h3>

<p>Description</p>

-->

<<<<<<< HEAD
<h3>dbVerify() has been restored to dbStaticLib</h3>

<p>This routine was removed in Base-3.16.1 but has been reimplemented in this
release by special request. Note that the error message strings that it returns
when verification fails have changed, but are still designed for display to the
user.</p>

<h3>Simulation mode improvements</h3>

<p>Records that support simulation mode have two new fields, <tt>SSCN</tt>
(Simulation Scan Mode) and <tt>SDLY</tt> (Simulation Delay). <tt>SSCN</tt> is a
menu field that provides an alternate value for the <tt>SCAN</tt> field to be
used while the record is in simulation mode. This is especially useful for I/O
scanned records, for which simulation mode was not working at all. Setting
<tt>SDLY</tt> to a positive value makes the record process asynchronously in
simulation mode, with the second stage processing happening after the specified
time (in seconds).</p>


<h3>Extend the dbServer API with init/run/pause/stop methods</h3>

<p>This change permits IOCs to be built that omit the CA server (RSRV) by
removing its registrar entry which is now provided in the new <tt>rsrv.dbd</tt>
file. Other server layers can be built into the IOC (alongside RSRV or in place
of it) by registering them in a similar manner. The dbServer API is documented
with Doxygen comments in the header file.</p>

<p>Specific IOC server layers can be disabled at runtime by adding their name to
the environment variable EPICS_IOC_IGNORE_SERVERS (separated by spaces if more
than one should be ignored).</p>


<h2 align="center">Changes from the 3.16 branch since 3.16.1</h2>

<!-- Insert inherited items immediately below here ... -->

=======
<h3>Restore use of ledlib for VxWorks command editing</h3>

<p>The epicsReadline refactoring work described below unfortunately disabled the
VxWorks implementation of the osdReadline.c API that uses ledlib for command
editing and history. This functionality has now been restored, see Launchpad
<a href="https://bugs.launchpad.net/bugs/1741578">bug #1741578</a>.</p>

<h3>Constant link types</h3>

<p>Constant links can now hold 64-bit integer values, either as scalars or
arrays. Only base 10 is supported by the JSON parser though, the JSON standard
doesn't allow for hexadecimal numbers.</p>

<h3>Upgraded the YAJL JSON Library</h3>

<p>The third-party YAJL library that has been included in libCom for several
years has been upgraded to version 2.1.0 and several bugs fixed. This has an
updated API, requiring any code that uses it to parse its own JSON files to be
modified to match. The changes are mainly that it uses <tt>size_t</tt> instead
<tt>unsigned int</tt> for string lengths, but it also uses <tt>long long</tt>
instead of <tt>long</tt> for JSON integer values, which was the main motivation
for the upgrade.</p>

<p>The self-tests that YAJL comes with have been imported and are now run as an
EPICS Unit Test program, and the JSON syntax accepted by the parser was extended
to permit trailing commas in both arrays and maps. The difference between the
old and new YAJL APIs can be detected at compile time by looking for the macro
<tt>EPICS_YAJL_VERSION</tt> which is defined in the yajl_common.h header file
along with a brief description of the API changes.</p>

<h3>Timestamp support for the calc link type</h3>

<p>A new optional parameter can be given when specifying a calc JSON link. The
<tt>time</tt> parameter is a string containing a single letter <tt>A..L</tt>
that selects one of the input links to be used for the timestamp of calculation
if requested. The timestamp will be fetched atomically with the value from the
chosen input link (providing that input link type supports the readLocked()
method).</p>

<h3>Silence errors from puts to constant link types</h3>

<p>A soft channel output record with the OUT link unset uses the CONSTANT link
type. The new link type code was causing some soft channel device supports to
return an error status from the write method of that link type, which would
cause a ca_put() operation to such a record to generate an exception. This has
been silenced by giving the constant link types a dummy putValue method. A new
test program has been added to prevent regressions of this behaviour.</p>

<h3>RSRV expanding large buffer causes crash</h3>

<p>In the 3.16.1 release a crash can occur in the IOC's RSRV server when a large
array is made even larger; the previous array buffer was not being released
correctly. See Launchpad
<a href="https://bugs.launchpad.net/epics-base/+bug/1706703">bug
#1706703</a>.</p>
>>>>>>> 00f30ac5


<h2 align="center">Changes made between 3.16.0.1 and 3.16.1</h2>

<h3>IOC Database Support for 64-bit integers</h3>

<p>The IOC now supports the 64-bit integer field types <tt>DBF_INT64</tt> and
<tt>DBF_UINT64</tt>, and there are new record types <tt>int64in</tt> and
<tt>int64out</tt> derived from the <tt>longin</tt> and <tt>longout</tt> types
respectively that use the <tt>DBF_INT64</tt> data type for their VAL and related
fields. The usual range of Soft Channel device support are included for these
new record types.</p>

<p>All internal IOC APIs such as dbAccess can handle the new field types and
their associated request values <tt>DBR_INT64</tt> and <tt>DBR_UINT64</tt>,
which are implemented using the <tt>epicsInt64</tt> and <tt>epicsUInt64</tt>
typedef's from the <tt>epicsTypes.h</tt> header.</p>

<p>The waveform record type has been updated to support these new field types.
<strong>All waveform device support layers must be updated to recognize the new
type enumeration values</strong>, which had to be inserted before the
<tt>FLOAT</tt> value in the enum <tt>dbfType</tt> and in <tt>menuFtype</tt>. C
or C++ code can detect at compile-time whether this version of base provides
64-bit support by checking for the presence of the <tt>DBR_INT64</tt> macro as
follows (Note that <tt>DB<b>F</b>_INT64</tt> is an enum tag and not a
preprocessor macro):</p>

<blockquote><pre>
#ifdef DBR_INT64
    /* Code where Base has INT64 support */
#else
    /* Code for older versions */
#endif
</pre></blockquote>

<p>Channel Access does not (and probably never will) directly support 64-bit
integer types, so the new field types are presented to the CA server as
<tt>DBF_DOUBLE</tt> values. This means that field values larger than 2^52
(0x10_0000_0000_0000 = 4503599627370496) cannot be transported over Channel
Access without their least significant bits being truncated. The EPICS V4
pvAccess network protocol <em>can</em> transport 64-bit data types however, and
a future release of the pvaSrv module will connect this ability to the fields of
the IOC.</p>

<p>Additional 64-bit support will be provided in later release. For instance the
JSON parser for the new Link Support feature only handles integers up to
32&nbsp;bits wide, so constant array initializer values cannot hold larger
values in this release.</p>


<h3>Add EPICS_CA_MCAST_TTL</h3>

<p>A new environment parameter EPICS_CA_MCAST_TTL is used to set the Time To
Live (TTL) value of any IP multi-cast CA search or beacon packets sent.</p>


<h3>EPICS_CA_MAX_ARRAY_BYTES is optional</h3>

<p>A new environment parameter EPICS_CA_AUTO_ARRAY_BYTES is now used by libca
and RSRV (CA clients and the IOC CA server). The default is equivalent to
setting EPICS_CA_AUTO_ARRAY_BYTES=YES which removes the need to set
EPICS_CA_MAX_ARRAY_BYTES and always attempts to allocate sufficiently large
network buffers to transfer large arrays properly over the network. In this case
the value of the EPICS_CA_MAX_ARRAY_BYTES parameter is ignored.</p>

<p>Explicitly setting EPICS_CA_AUTO_ARRAY_BYTES=NO will continue to honor the
buffer setting in EPICS_CA_AUTO_ARRAY_BYTES as in previous releases.</p>

<p>The default setting for EPICS_CA_AUTO_ARRAY_BYTES can be changed by
adding the line</p>

<blockquote><pre>
EPICS_CA_AUTO_ARRAY_BYTES=NO
</pre></blockquote>

<p>to the configure/CONFIG_SITE_ENV file before building Base. Sites that wish
to override this only for specific IOC architectures can create new files for
each architecture named configure/os/CONFIG_SITE_ENV.&lt;target-arch&gt; with
the above setting in before building Base. The configuration can also be
explicitly changed by setting the environment variable in the IOC's startup
script, anywhere above the <tt>iocInit</tt> line.</p>

<p>The PCAS server (used by the PV Gateway and other CA servers) now always
behaves as if EPICS_CA_AUTO_ARRAY_BYTES is set to YES (it ignores the
configuration parameter and environment variable).</p>


<h3>Channel Access "modernization"</h3>

<p>Drop support for CA clients advertising protocol versions less than 4.</p>

<p>This effects clients from Base older than 3.12.0-beta1.
Newer clients will continue to be able to connect to older servers.
Older clients will be ignored by newer servers.</p>

<p>This allows removal of UDP echo and similar protocol features which
are not compatible with secure protocol design practice.</p>


<h3>Lookup-tables using the subArrray record</h3>

<p>The subArray record can now be used as a lookup-table from a constant array
specified in its INP field. For example:</p>

<pre>
record(subArray, "powers-of-2") {
  field(FTVL, "LONG")
  field(MALM, 12)
  field(INP, [1, 2, 4, 8, 16, 32, 64, 128, 256, 512, 1024, 2048])
  field(INDX, 0)
  field(NELM, 1)
}
</pre>

<p>The INDX field selects which power of 2 to set the VAL field to. In previous
releases the INP field would have to have been pointed to a separate waveform
record that was initialized with the array values somehow at initialization
time.</p>

<h3>Synchronized Timestamps with TSEL=-2</h3>

<p>Most Soft Channel input device support routines have supported fetching the
timestamp through the INP link along with the input data. However before now
there was no guarantee that the timestamp provided by a CA link came from the
same update as the data, since the two were read from the CA input buffer at
separate times without maintaining a lock on that buffer in between. This
shortcoming could be fixed as a result of the new link support code, which
allows code using a link to pass a subroutine to the link type which will be run
with the link locked. The subroutine may make multiple requests for metadata
from the link, but must not block.</p>


<h3>Extensible Link Types</h3>

<blockquote>

<p>A major new feature introduced with this release of EPICS Base is an
Extensible Link Type mechanism, also known as Link Support or JSON Link Types.
This addition permits new kinds of link I/O to be added to an IOC in a similar
manner to the other extension points already supported (e.g. record, device and
driver support).</p>

<p>A new link type must implement two related APIs, one for parsing the JSON
string which provides the link address and the other which implements the link
operations that get called at run-time to perform I/O. The link type is built
into the IOC by providing a new <tt>link</tt> entry in a DBD file.</p>


<h4>New Link Types Added</h4>

<p>This release contains two new JSON link types, <tt>const</tt> and
<tt>calc</tt>:</p>

<ul>

<li>The <tt>const</tt> link type is almost equivalent to the old CONSTANT link
type with the updates described below to accept arrays and strings, except that
there is no need to wrap a scalar string constant inside array brackets since a
constant string will never be confused with a PV name.</li>

<li>The <tt>calc</tt> link type allows CALC expressions to be used to combine
values from other JSON links to produce its value. Until additional JSON link
types are created though, the <tt>calc</tt> link type has little practical
utility as it can currently only fetch inputs from other <tt>calc</tt> links or
from <tt>const</tt> links.</li>

</ul>

<pre>
  field(INP, {calc:{expr:"A+B+1",
                    args:[5,         # A
                          {const:6}] # B
             }})
</pre>

<p>The new link types are documented in a
<a href="links.html">separate</a><!-- href for the EPICS website -->
<a href="../html/links.html">document</a><!-- href for install tree -->
.</p>


<h4>Device Support Addressing using <tt>JSON_LINK</tt></h3>

<p>The API to allow device support to use JSON addresses is currently
incomplete; developers are advised not to try creating device support that
specifies a <tt>JSON_LINK</tt> address type.</p>


<h4>Support Routine Modifications for Extensible Link Types</h4>

<p>For link fields in external record types and soft device support to be able
to use the new link types properly, various changes are required to utilize the
new Link Support API as defined in the dbLink.h header file and outlined below.
The existing built-in Database and Channel Access link types have been altered
to implement the link APIs, so will work properly after these conversions:</p>

<ul>

<li>Make all calls to <tt>recGblInitConstantLink()</tt> unconditional on the
link type, i.e. change this code:

<pre>
    if (prec->siml.type == CONSTANT) {
        recGblInitConstantLink(&amp;prec->siml, DBF_USHORT, &amp;prec->simm);
    }
</pre>

into this:

<pre>
    recGblInitConstantLink(&amp;prec->siml, DBF_USHORT, &amp;prec->simm);
</pre>

Note that <tt>recGblInitConstantLink()</tt> still returns TRUE if the field was
successfully initialized from the link (implying the link is constant).<br />
This change will work properly with all Base releases currently in use.</li>

<li>Code that needs to identify a constant link should be modified to use the
new routine <tt>dbLinkIsConstant()</tt> instead, which returns TRUE for constant
or undefined links, FALSE for links whose <tt>dbGetLink()</tt> routine may
return different values on different calls. For example this:

<pre>
    if (prec->dol.type != CONSTANT)
</pre>

should become this:

<pre>
    if (!dbLinkIsConstant(&amp;prec->dol))
</pre>

When the converted software is also required to build against older versions of
Base, this macro definition may be useful:

<pre>
#define dbLinkIsConstant(lnk) ((lnk)->type == CONSTANT)
</pre>
</li>

<li>Any code that calls dbCa routines directly, or that explicitly checks if a
link has been resolved as a CA link using code such as

<pre>
    if (prec->inp.type == CA_LINK)
</pre>

will still compile and run, but will only work properly with the old CA link
type. To operate with the new extensible link types such code must be modified
to use the new generic routines defined in dbLink.h and should never attempt to
examine or modify data inside the link. After conversion the above line would
probably become:

<pre>
    if (dbLinkIsVolatile(&amp;prec->inp))
</pre>

A volatile link is one like a Channel Access link which may disconnect and
reconnect without notice at runtime. Database links and constant links are not
volatile; unless their link address is changed they will always remain in the
same state they started in. For compatibility when building against older
versions of Base, this macro definition may be useful:

<pre>
#define dbLinkIsVolatile(lnk) ((lnk)->type == CA_LINK)
</pre>
</li>

<li>The current connection state of a volatile link can be found using the
routine <tt>dbIsLinkConnected()</tt> which will only return TRUE for a volatile
link that is currently connected. Code using the older dbCa API returning this
information used to look like this:

<pre>
    stat = dbCaIsLinkConnected(plink);
</pre>

which should become:
<pre>
    stat = dbIsLinkConnected(plink);
</pre>

Similar changes should be made for calls to the other dbCa routines.</li>


<li>A full example can be found by looking at the changes to the calcout record
type, which has been modified in this release to use the new dbLink generic
API.</li>

</ul>

</blockquote>


<h3>Constant Link Values</h3>

<p>Previously a constant link (i.e. a link that did not point to another PV,
either locally or over Channel Access) was only able to provide a single numeric
value to a record initialization; any string given in a link field that was not
recognized as a number was treated as a PV name. In this release, constant links
can be expressed using JSON array syntax and may provide array initialization of
values containing integers, doubles or strings. An array containing a single
string value can also be used to initialize scalar strings, so the stringin,
stringout, lsi (long string input), lso (long string output), printf, waveform,
subArray and aai (analog array input) record types and/or their soft device
supports have been modified to support this.</p>

<p>Some examples of constant array and string initialized records are:</p>

<pre>
  record(stringin, "const:string") {
    field(INP, ["Not-a-PV-name"])
  }
  record(waveform, "const:longs") {
    field(FTVL, LONG)
    field(NELM, 10)
    field(INP, [1, 2, 3, 4, 5, 6, 7, 8, 9, 10])
  }
  record(aai, "const:doubles") {
    field(FTVL, DOUBLE)
    field(NELM, 10)
    field(INP, [0, 1, 1.6e-19, 2.718, 3.141593])
  }
  record(aSub, "select") {
    field(FTA, STRING)
    field(NOA, 4)
    field(INPA, ["Zero", "One", "Two", "Three"])
    field(FTB, SHORT)
    field(NOB, 1)
    field(FTVA, STRING)
    field(NOVA, 1)
    field(SNAM, "select_asub")
  }
</pre>

<p>Reminder: Link initialization with constant values normally only occurs at
record initialization time. The calcout and printf record types are the only
exceptions in the Base record types to this rule, so it is generally not useful
to change a const link value after iocInit.</p>


<h3>Database Parsing of "Relaxed JSON" Values</h3>

<p>A database file can now provide a "relaxed JSON" value for a database field
value or an info tag. Only a few field types can currently accept such values,
but the capability is now available for use in other places in the future. When
writing to a JSON-capable field at run-time however, only strictly compliant
JSON may be used (the dbStaticLib parser rewrites relaxed JSON values into
strict JSON before passing them to the datase for interpretation, where the
strict rules must be followed).</p>

<p>"Relaxed JSON" was developed to maximize compatibility with the previous
database parser rules and reduce the number of double-quotes that would be
needed for strict JSON syntax. The parser does accept strict JSON too though,
which should be used when machine-generating database files. The differences
are:</p>

<ul>

<li>Strings containing only the characters <tt><b>a-z A-Z 0-9 _ - + .</b></tt>
do not have to be enclosed in double-quote characters.</li>

<li>The above rule applies to map keys as well as to regular string values.</li>

<li>The JSON keywords <tt>null</tt>, <tt>true</tt> and <tt>false</tt> (all
lower-case) will be recognized as keywords, so they must be quoted to use any of
these single words as a string.</li>

<li>Comments may be used, introduced as usual by the <tt><b>#</b></tt>
character and extending to the end of the line.</li>

</ul>

<p>A JSON field or info value is only enclosed in quotes when the value being
provided is a single string, and even here the quotes can be omitted in some
cases as described above. The following shows both correct and incorrect
excerpts from a database file:</p>

<pre>
    record(ai, math:pi) {
        field(INP, {const: 3.14159265358979})   # Correct
        field(SIOL, "{const: 3.142857}")        # Wrong

        info(autosave, {            # White-space and comments are allowed
            fields:[DESC, SIMM],
            pass0:[VAL]
        })                          # Correct
    }
</pre>

<p>Note that the record, field and info-tag names do <em>not</em> accept JSON
values, so they follows the older bareword rules for quoting where the colon
<tt><b>:</b></tt> and several additional characters are legal in a bareword
string. Only the value (after the comma) is parsed as JSON. The autosave module
has not been modified to accept JSON syntax, the above is only an example of
how JSON might be used.</p>

<h3>Echoless comments in iocsh</h3>

<p>The way comments are parsed by the iocsh interpreter has changed. The
interpreter can be selectively disabled from echoing comments coming from
a script by starting those lines with '#-' rather than just '#'.</p>


<h3>Typed record support methods</h3>

<p>The table of record support functions (rset methods for short) no longer
has entries of type <tt>RECSUPFUN</tt> (which says: any number and type of
arguments). Instead, rset methods are now typed by default. The
<tt>RECSUPFUN</tt> typedef has been deprecated and casts to it as well as
using the untyped <tt>struct rset</tt> will create compilation warnings.</p>

<p>Existing code (e.g. external record supports) will generate such
warnings when compiled against this version of Base, but it will work
without changes.</p>

<p>For a conversion period, the new typed rset definitions are activated
by defining <tt>USE_TYPED_RSET</tt>, preferably by setting
<tt>USR_CPPFLAGS += -DUSE_TYPED_RSET</tt> inside a Makefile.
After activating the new typed rset in this way and making the following
changes, the result should still compile and work properly against older
versions of Base.</p>

<p>The first parameter of <tt>init_record</tt> and <tt>process</tt> has been
changed to <tt>struct dbCommon *</tt>. Record types that use
<tt>void*</tt> here should be changed to use <tt>struct dbCommon*</tt>, and
cast the argument to their own <tt>xxxRecord *</tt>.</p>

<p>When compiled against this release, compiler warnings about incompatible
types for the method pointers should be taken seriously. When compiled
against older versions of base, such warnings are unavoidable.</p>

<p>Record types written in C++ need to take more drastic measures because of
the stricter type checking in C++. To remain compatible with older versions
of base you will need to use something like:</p>

<blockquote><pre>
#include "epicsVersion.h"
#ifdef VERSION_INT
#  if EPICS_VERSION_INT < VERSION_INT(3,16,0,2)
#    define RECSUPFUN_CAST (RECSUPFUN)
#  else
#    define RECSUPFUN_CAST
#  endif
#else
#  define RECSUPFUN_CAST (RECSUPFUN)
#endif
</pre></blockquote>

<p>and then replace <tt>(RECSUPFUN)</tt> with <tt>RECSUPFUN_CAST</tt>
when initializing the rset.
Further changes might also be needed, e.g. to adapt <tt>const</tt>-ness of
method parameters.</p>

<hr>

<h2 align="center">Changes made between 3.15.3 and 3.16.0.1</h2>

<h3>Build support for CapFast and dbst removed</h3>

<p>The build rules associated with the CapFast-related tools <tt>sch2edif</tt>
and <tt>e2db</tt> and the <q>database optimization</q> tool <tt>dbst</tt> have
been removed, along with the <tt>DB_OPT</tt> build configuration variable.</p>

<h3>compressRecord buffering order</h3>

<p>The compressRecord has a new field <tt>BALG</tt> which can select between
FIFO (append) and LIFO (prepend) ordering for insertion of new elements. FIFO
ordering is the default, matching the behviour of previous versions.</p>

<h3>Valgrind Instrumentation</h3>

<p>Valgrind is a software debugging suite provided by many Linux distributions.
The header valgrind/valgrind.h is now included in, and installed by, Base.
When included by a C or C++ source file this header defines some macros which
expand to provide hints to the Valgrind runtime.
These have no effect on normal operation of the software, but when run using the
valgrind tool they can help to find memory leaks and buffer overflows.
Suitable hints have been added to several free-lists within libCom, including
freeListLib, allowing valgrind to provide more accurate information about the
source of potential leaks.</p>

<p>valgrind.h automatically disables itself when the build target is not
supported by the valgrind tool.
It can also explicitly be disabled by defining the macro <em>NVALGRIND</em>.
See <em>src/libCom/Makefile</em> for a commented-out example.</p>

<p>As a matter of policy valgrind.h will never be included by any header file
installed by Base, so its use will remain purely an implementation
detail hidden from application software.
Support modules which choose to use valgrind.h are advised to do
likewise.</p>

<h3>Database Multi-locking</h3>

<p>The IOC record locking code has been re-written with an expanded API; global
locks are no longer required by the IOC database implementation.</p>

<p>The new API functions center around dbScanLockMany(), which behaves like
dbScanLock() applied to an arbitrary group of records. dbLockerAlloc() is used
to prepare a list or record pointers, then dbScanLockMany() is called. When it
returns, all of the records listed may be accessed (in any order) until
dbScanUnlockMany() is called.</p>

<p>The Application Developer's Guide has been updated to describe the API and
implementation is more detail.</p>

<p>Previously a global mutex 'lockSetModifyLock' was locked and unlocked during
dbScanLock(), acting as a sequencing point for otherwise unrelated calls. The
new dbLock.c implementation does not include any global mutex in dbScanLock() or
dbScanLockMany(). Locking/unlocking of unrelated lock sets is now completely
concurrent.</p>

<h3>Generate Version Header</h3>

<p>A Perl script and Makefile rules have been added to allow modules to generate
a C header file with a macro defined with an automatically updated identifier.
This is a VCS revision ID (Darcs, Git, Mercurial, Subversion, and Bazaar are
supported) or the date/time of the build if no VCS system is in use.</p>

<p>The makeBaseApp example template has been updated with a new device support
which makes this identifier visible via a lsi (long string input) record.</p>

<h3>epicsTime API return status</h3>

<p>The epicsTime routines that used to return epicsTimeERROR now return a
specific S_time_ status value, allowing the caller to discover the reason for
any failure. The identifier <tt>epicsTimeERROR</tt> is no longer defined, so any
references to it in source code will no longer compile. The identifier
epicsTimeOK still exists and has the value 0 as before, so most code that uses
these APIs can be changed in a way that is backwards-compatible with the
previous return status.</p>

<p>Time providers that have to return a status value and still need to be built
with earlier versions of Base can define the necessary status symbols like
this:</p>

<blockquote><pre>
#include "epicsTime.h"

#ifndef M_time
/* S_time_... status values were not provided before Base 3.16 */
#define S_time_unsynchronized epicsTimeERROR
#define S_time_...whatever... epicsTimeERROR
#endif
</pre></blockquote>

<h3>Refactoring of epicsReadline</h3>

<p>The epicsReadline code has been reorganized to allow the commandline history
editor to be disabled at runtime. The EPICS_COMMANDLINE_LIBRARY build setting
still selects the preferred editor, but the new <tt>IOCSH_HISTEDIT_DISABLE</tt>
environment variable can be set at runtime to disable history editing and make
the IOC or other program use the basic editor instead. This is useful when
starting and controlling an IOC from another program through its stdin and
stdout streams since history editors often insert invisible escape codes into
the stdout stream, making it hard to parse.</p>

<h3>Callback subsystem API</h3>

<p>Added a new macro <tt>callbackGetPriority(prio, callback)</tt> to the
callback.h header and removed the need for dbScan.c to reach into the internals
of its CALLBACK objects.</p>


<h2 align="center">Changes from the 3.15 branch since 3.15.5</h2>

<!-- Insert inherited items immediately below here ... -->

<h3>Add osiSockOptMcastLoop_t and osiSockTest</h3>

<p>Added a new OS-independent typedef for multicast socket options, and a test
file to check their correct operation.<p>

<h3>Support for CONFIG_SITE.local in Base</h3>

<p>This feature is mostly meant for use by developers; configuration
settings that would normally appear in Base/configure/CONFIG_SITE can now
be put in a locally created base/configure/CONFIG_SITE.local file instead
of having go modify or replace the original. A new .gitignore pattern
tells git to ignore all configure/*.local files.</p>


<h2 align="center">Changes from the 3.14 branch since 3.15.5</h2>

<!-- Insert inherited items immediately below here ... -->

<h3>Extend maximum Posix epicsEventWaitWithTimeout() delay</h3>

<p>The Posix implementation of epicsEventWaitWithTimeout() was limiting the
timeout delay to at most 60 minutes (3600.0 seconds). This has been changed to
10 years; significantly longer maximum delays cause problems on systems where
<tt>time_t</tt> is still a signed 32-bit integer so cannot represent absolute
time-stamps after 2038-01-19. Our assumption is that such 32-bit systems will
have been retired before the year 2028, but some additional tests have been
added to the epicsTimeTest program to detect and fail if this assumption is
violated.</p>

<h3>New test-related make targets</h3>

<p>This release adds several new make targets intended for use by developers
and Continuous Integration systems which simplify the task of running the
built-in self-test programs and viewing the results. Since these targets are
intended for limited use they can have requirements for the build host which
go beyond the standard minimum set needed to build and run Base.</p>

<blockquote>

<h4><tt>test-results</tt> &mdash; Summarize test results</h4>

<p>The new make target <tt>test-results</tt> will run the self-tests if
necessary to generate a TAP file for each test, then summarizes the TAP output
files in each test directory in turn, displaying the details of any failures.
This step uses the program <q>prove</q> which comes with Perl, but also needs
<q>cat</q> to be provided in the default search path so will not work on most
Windows systems.</p>

<h4><tt>junitfiles</tt> &mdash; Convert test results to JUnit XML Format</h4>

<p>The new make target <tt>junitfiles</tt> will run the self-tests if necessary
and then convert the TAP output files into the more commonly-supported JUnit
XML format. The program that performs this conversion needs the Perl module
<q><tt>XML::Generator</tt></q> to have been installed.</p>

<h4><tt>clean-tests</tt> &mdash; Delete test result files</h4>

<p>The new make target <tt>clean-tests</tt> removes any test result files from
previous test runs. It cleans both TAP and JUnit XML files.</p>

</blockquote>

<h3>Fix DNS related crash on exit</h3>

<p>The attempt to fix DNS related delays for short lived CLI programs (eg. caget)
in lp:1527636 introduced a bug which cased these short lived clients to crash on exit.
This bug should now be fixed.</p>

<h3>Server bind issue on Windows</h3>

<p>When a National Instruments network variables CA server is already running on
a Windows system and an IOC or PCAS server is started, the IOC's attempt to
bind a TCP socket to the CA server port number fails, but Windows returns a
different error status value than the IOC is expecting in that circumstance
(because the National Instruments code requests exclusive use of that port,
unlike the EPICS code) so the IOC fails to start properly. The relevent EPICS
bind() checks have now been updated so the IOC will request that a dynamic port
number be allocated for this TCP socket instead when this happens.</p>

<h3>Checking Periodic Scan Rates</h3>

<p>Code has been added to the IOC startup to better protect it against bad
periodic scan rates, including against locales where <q><tt>.</tt></q> is not
accepted as a decimal separator character. If the scan period in a menuScan
choice string cannot be parsed, the associated periodic scan thread will no
longer be started by the IOC and a warning message will be displayed at iocInit
time. The <tt>scanppl</tt> command will also flag the faulty menuScan value.</p>


<h2 align="center">Changes made between 3.15.4 and 3.15.5</h2>

<h3>dbStatic Library Speedup and Cleanup</h3>

<p>Loading of database files has been optimized to avoid overproportionally
long loading times for large databases. As a part of this, the alphabetical
ordering of records instances (within a record type) has been dropped. In the
unexpected case that applications were relying on the alphabetic order, setting
<tt>dbRecordsAbcSorted = 1</tt> before loading the databases will retain the
old behavior.</p>

<p>The routine <tt>dbRenameRecord()</tt> has been removed, as it was intended
to be used by database configuration tools linked against a host side version
of the dbStatic library that is not being built anymore.</p>

<h3>Launchpad Bug-fixes</h3>

<p>In addition to the more detailed change descriptions below, the following
Launchpad bugs have also been fixed in this release:</p>

<ul>
  <li><a href="https://bugs.launchpad.net/epics-base/+bug/1440186">
    #1440186</a> Crash due to a too small buffer being provided in
    dbContextReadNotifyCache</li>
  <li><a href="https://bugs.launchpad.net/epics-base/+bug/1479316">
    #1479316</a> Some data races found using Helgrind</li>
  <li><a href="https://bugs.launchpad.net/epics-base/+bug/1495833">
    #1495833</a> biRecord prompt groups are nonsensical</li>
  <li><a href="https://bugs.launchpad.net/epics-base/+bug/1606848">
    #1606848</a> WSAIoctl SIO_GET_INTERFACE_LIST failed in Windows</li>
</ul>

<h3>Whole-Program Optimization for MS Visual Studio Targets</h3>

<p>When using the Microsoft compilers a new build system variable is provided
that controls whether whole program optimization is used or not. For static
builds using Visual Studio 2010 this optimization must be disabled. This is
controlled in the files configure/os/CONFIG_SITE.Common.windows-x64-static and
configure/os/CONFIG_SITE.Common.win32-x86-static by setting the variable
<tt>OPT_WHOLE_PROGRAM&nbsp;=&nbsp;NO</tt> to override the default value
<tt>YES</tt> that would otherwise be used.</p>

<p>Note that enabling this optimization slows down the build process. It is not
possible to selectively disable this optimization, when building a particular
module say; Microsoft's linker will restart itself automatically with the
<tt>-LTCG</tt> flag set and display a warning if it is asked to link any object
files that were compiled with the <tt>-GL</tt> flag.</p>

<h3>Add dynamic (variable length) array support to PCAS</h3>

<p>Dynamic array sizing support was added to the IOC server (RSRV) in the
Base-3.14.12 release, but has not until now been supported in the <q>Portable
Channel Access Server</q> (PCAS). Channel Access server applications using the
PCAS may not need to be modified at all; if they already push monitors with
different gdd array lengths, those variable sizes will be forwarded to any CA
clients who have requested variable length updates. The example CAS server
application has been modified to demonstrate this feature.</p>

<p>In implementing the above, the gdd method <tt>gdd::put(const gdd *)</tt> now
copies the full-sized array from the source gdd if the destination gdd is of
type array, has no allocated memory and a boundary size of 0.</p>

<h3>Additional epicsTime conversion</h3>

<p>The EPICS timestamp library (epicsTime) inside libCom's OSI layer has
been extended by routines that convert from <tt>struct tm</tt> to the EPICS
internal <tt>epicsTime</tt> type, assuming UTC - i.e. without going through
the timezone mechanism. This solves issues with converting from the structured
type to the EPICS timestamp at driver level from multiple threads at a high
repetition rate, where the timezone mechanism was blocking on file access.</p>

<h3>MinGW Cross-builds from Linux</h3>

<p>The build configuration files that allow cross-building of the 32-bit
win32-x86-mingw cross-target have been adjusted to default to building shared
libraries (DLLs) as this is now supported by recent MinGW compilers. The 64-bit
windows-x64-mingw cross-target was already being built that way by default. The
configuration options to tell the minGW cross-compiler to link programs with
static versions of the compiler support libraries have now been moved into the
CONFIG_SITE.linux-x86.<i>target</i> files.</p>

<h3>General Time updates</h3>

<p>The <tt>iocInit</tt> code now performs a sanity check of the current time
returned by the generalTime subsystem and will print a warning if the wall-clock
time returned has not been initialized yet. This is just a warning message; when
a time provider does synchonize the IOC will subsequently pick up and use the
correct time. This check code also primes the registered event system provider
if there is one so the <tt>epicsTimeGetEventInt()</tt> routine will work on IOCs
that ask for event time within an interrupt service routine.</p>

<p>The osiClockTime provider's synchronization thread (which is only used on
some embedded targets) will now poll the other time providers at 1Hz until the
first time it manages to get a successful timestamp, after which it will poll
for updates every 60 seconds as before.</p>

<p>The routine <tt>generalTimeGetExceptPriority()</tt> was designed for use by
backup (lower priority) time providers like the osiClockTime provider which do
not have their own absolute time reference and rely on other providers for an
absolute time source. This routine no longer implements the ratchet mechanism
that prevented the time it returned from going backwards. If the backup clock's
tick-timer runs fast the synchronization of the backup time provider would never
allow it to be corrected backwards when the ratchet was in place. The regular
<tt>epicsTimeGetCurrent()</tt> API still uses the ratchet mechanism, so this
change will not cause the IOC to see time going backwards.</p>

<h3>Microsoft Visual Studio builds</h3>

<p>The build configuration files for builds using the Microsoft compilers have
been updated, although there should be no noticable difference at most sites.
One extra compiler warning is now being suppressed for C++ code, <tt>C4344:
behavior change: use of explicit template arguments results in ...</tt> which is
gratuitous and was appearing frequently in builds of the EPICS V4 modules.</p>

<p>Cross-builds of the windows-x64 target from a win32-x86 host have been
removed as they don't actually work within the context of a single <tt>make</tt>
run. Significant changes to the build configuration files would be necessary for
these kinds of cross-builds to work properly, which could be done if someone
needs them (email Andrew Johnson before working on this, and see
<a href="http://stackoverflow.com/questions/5807647/how-do-you-compile-32-bit-and-64-bit-applications-at-the-same-time-in-visual-stu">
this stack-overflow answer</a> for a starting point).</p>

<h3>Bazaar keywords such as 'Revision-Id' removed</h3>

<p>In preparation for moving to git in place of the Bazaar revision control
system we have removed all the keywords from the Base source code.</p>

<h3>Linux systemd service file for CA Repeater</h3>

<p>Building this version of Base on a Linux system creates a systemd service
file suitable for starting the Channel Access Repeater under systemd. The file
will be installed into the target bin directory, from where it can be copied
into the appropriate systemd location and modified as necessary. Installation
instructions are included as comments in the file.</p>


<h2 align="center">Changes made between 3.15.3 and 3.15.4</h2>

<h3>New string input device support "getenv"</h3>

<p>A new "getenv" device support for both the stringin and lsi (long string
input) record types can be used to read the value of an environment variable
from the IOC at runtime. See base/db/softIocExit.db for sample usage.</p>

<h3>Build rules and DELAY_INSTALL_LIBS</h3>

<p>A new order-only prerequisite build rule has been added to ensure that
library files (and DLL stubs on Windows) get installed before linking any
executables, which resolves parallel build problems on high-powered CPUs. There
are some (rare) cases though where a Makefile has to build an executable and run
it to be able to compile code for a library built by the same Makefile. With
this new build rule GNUmake will complain about a circular dependency and the
build will probably fail in those cases. To avoid this problem the failing
Makefile should set <tt>DELAY_INSTALL_LIBS = YES</tt> before including the
<tt>$(TOP)/configure/RULES</tt> file, disabling the new build rule.</p>

<h3>IOC environment variables and build parameters</h3>

<p>The IOC now sets a number of environment variables at startup that provide
the version of EPICS Base it was built against (EPICS_VERSION_...) and its build
architecture (ARCH). In some cases this allows a single iocBoot/ioc directory to
be used to run the same IOC on several different architectures without any
changes.</p>

<p>There are also 3 new environment parameters (EPICS_BUILD_...) available that
C/C++ code can use to find out the target architecture, OS class and compiler
class it was built with. These may be useful when writing interfaces to other
languages.</p>

<h3>New implementation of promptgroup/gui_group field property</h3>

<p>The mechanism behind the "promptgroup()" field property inside a record type
definition has been changed. Instead of using a fixed set of choices,
the static database access library now collects the used gui group names
while parsing DBD information. Group names should start with a two-digit number
plus space-dash-space to allow proper sorting of groups.</p>

<p>The include file <tt>guigroup.h</tt> that defined the fixed set of choices
has been deprecated. Instead, use the conversion functions between index number
and group string that have been added to dbStaticLib.</p>

<p>When a DBD file containing record-type descriptions is expanded, any
old-style <tt>GUI_xxx</tt> group names will be replaced by a new-style
string for use by the IOC. This permits an older record type to be used with
the 3.15.4 release, although eventually record types should be converted by
hand with better group names used.</p>

<h3>CA server configuration changes</h3>

<p>RSRV now honors EPICS_CAS_INTF_ADDR_LIST and binds only to the provided list
of network interfaces. Name searches (UDP and TCP) on other network interfaces
are ignored. For example on a computer with interfaces 10.5.1.1/24, 10.5.2.1/24,
and 10.5.3.1/24, setting "EPICS_CAS_INTF_ADDR_LIST='10.5.1.1 10.5.2.1'" will
accept traffic on the .1.1 and .2.1, but ignore from .3.1</p>

<p>RSRV now honors EPICS_CAS_IGNORE_ADDR_LIST and ignores UDP messages received
from addresses in this list.</p>

<p>Previously, CA servers (RSRV and PCAS) would build the beacon address list
using EPICS_CA_ADDR_LIST if EPICS_CAS_BEACON_ADDR_LIST was no set. This is no
longer done. Sites depending on this should set both envronment variables to the
same value.</p>

<h3>IPv4 multicast for name search and beacons</h3>

<p>libca, RSRV, and PCAS may now use IPv4 multicasting for UDP traffic (name
search and beacons). This is disabled by default. To enable multicast address(s)
must be listed in EPICS_CA_ADDR_LIST for clients and EPICS_CAS_INTF_ADDR_LIST
for servers (IOCs should set both). For example:
"EPICS_CAS_INTF_ADDR_LIST='224.0.2.9' EPICS_CA_ADDR_LIST=224.0.2.9".</p>

<p>Please note that no IPv4 multicast address is officially assigned for Channel
Access by IANA. The example 224.0.2.9 is taken from the AD-HOC Block I range.<p>

<h3>Moved <tt>mlockall()</tt> into its own epicsThread routine</h3>

<p>Since EPICS Base 3.15.0.2 on Posix OSs the initialization of the epicsThread
subsystem has called <tt>mlockall()</tt> when the OS supports it and thread
priority scheduling is enabled. Doing so has caused problems in third-party
applications that call the CA client library, so the functionality has been
moved to a separate routine <tt>epicsThreadRealtimeLock()</tt> which will be
called by the IOC at iocInit (unless disabled by setting the global variable
<tt>dbThreadRealtimeLock</tt> to zero).</p>

<h3>Added dbQuietMacroWarnings control</h3>

<p>When loading database files, macros get expanded even on comment lines. If a
comment contains an undefined macro, the load still continues but an error
message gets printed. For this release the error message has been changed to a
warning, but even this warning can be made less verbose by setting this new
variable to a non-zero value before loading the file, like this:</p>

<blockquote><pre>
var dbQuietMacroWarnings 1      <i>iocsh</i>
dbQuietMacroWarnings=1          <i>VxWorks</i>
</pre></blockquote>

<p>This was <a href="https://bugs.launchpad.net/bugs/541119">Launchpad bug
541119</a>.</p>


<h2 align="center">Changes from the 3.14 branch between 3.15.3 and 3.15.4</h2>

<h3>NTP Time Provider adjusts to OS tick rate changes</h3>

<p>Dirk Zimoch provided code that allows the NTP Time provider (used on VxWorks
and RTEMS only) to adapt to changes in the OS clock tick rate after the provider
has been initialized. Note that changing the tick rate after iocInit() is not
advisable, and that other software might still misbehave if initialized before
an OS tick rate change. This change was back-ported from the 3.15 branch.</p>

<h3>Making IOC ca_get operations atomic</h3>

<p>When a CA client gets data from an IOC record using a compound data type such
as <tt>DBR_TIME_DOUBLE</tt> the value field is fetched from the database in a
separate call than the other metadata, without keeping the record locked. This
allows some other thread such as a periodic scan thread a chance to interrupt
the get operation and process the record in between. CA monitors have always
been atomic as long as the value data isn't a string or an array, but this race
condition in the CA get path has now been fixed so the record will stay locked
between the two fetch operations.</p>

<p>This fixes <a href="https://bugs.launchpad.net/epics-base/+bug/1581212">
Launchpad bug #1581212</a>, thanks to Till Strauman and Dehong Zhang.</p>

<h3>New CONFIG_SITE variable for running self-tests</h3>

<p>The 'make runtests' and 'make tapfiles' build targets normally only run the
self-tests for the main <tt>EPICS_HOST_ARCH</tt> architecture. If the host is
able to execute self-test programs for other target architectures that are being
built by the host, such as when building a <tt>-debug</tt> version of the host
architecture for example, the names of those other architectures can be added to
the new <tt>CROSS_COMPILER_RUNTEST_ARCHS</tt> variable in either the
<tt>configure/CONFIG_SITE</tt> file or in an appropriate
<tt>configure/os/CONFIG_SITE.&lt;host&gt;.Common</tt> file to have the test
programs for those targets be run as well.</p>

<h3>Additional RELEASE file checks</h3>

<p>An additional check has been added at build-time for the contents of the
configure/RELEASE file(s), which will mostly only affect users of the Debian
EPICS packages published by NSLS-2. Support modules may share an install path,
but all such modules must be listed adjacent to each other in any RELEASE files
that point to them. For example the following will fail the new checks:</p>

<blockquote><pre>
AUTOSAVE = /usr/lib/epics
ASYN = /home/mdavidsaver/asyn
EPICS_BASE = /usr/lib/epics
</pre></blockquote>

<p>giving the compile-time error</p>

<blockquote><pre>
This application's RELEASE file(s) define
	EPICS_BASE = /usr/lib/epics
after but not adjacent to
	AUTOSAVE = /usr/lib/epics
Module definitions that share paths must be grouped together.
Either remove a definition, or move it to a line immediately
above or below the other(s).
Any non-module definitions belong in configure/CONFIG_SITE.
</pre></blockquote>


<p>In many cases such as the one above the order of the <tt>AUTOSAVE</tt> and
<tt>ASYN</tt> lines can be swapped to let the checks pass, but if the
<tt>AUTOSAVE</tt> module depended on <tt>ASYN</tt> and hence had to appear
before it in the list this error indicates that <tt>AUTOSAVE</tt> should also be
built in its own private area; a shared copy would likely be incompatible with
the version of <tt>ASYN</tt> built in the home directory.</p>

<h3>String field buffer overflows</h3>

<p>Two buffer overflow bugs that can crash the IOC have been fixed, caused by
initializing a string field with a value larger than the field size
(<a href="https://bugs.launchpad.net/bugs/1563191">Launchpad bug
#1563191</a>).</p>

<h3>Fixed stack corruption bug in epicsThread C++ API</h3>

<p>The C++ interface to the epicsThread API could corrupt the stack on thread
exit in some rare circumstances, usually at program exit. This bug has been
fixed (<a href="https://bugs.launchpad.net/bugs/1558206">Launchpad bug
#1558206</a>).</p>

<h3>RTEMS NTP Support Issue</h3>

<p>On RTEMS the NTP Time Provider could in some circumstances get out of sync
with the server because the osdNTPGet() code wasn't clearing its input socket
before sending out a new request. This
(<a href="https://bugs.launchpad.net/bugs/1549908">Launchpad bug 1549908</a>)
has now been fixed.</p>

<h3>CALC engine bitwise operator fixes</h3>

<p>The bitwise operators in the CALC engine have been modified to work properly
with values that have bit 31 (0x80000000) set. This modification involved
back-porting some earlier changes from the 3.15 branch, and fixes
<a href="https://code.launchpad.net/bugs/1514520">Launchpad bug
#1514520</a>.</p>

<h3>Fix <tt>ipAddrToAsciiAsync()</tt>: Don't try to join the daemon thread</h3>

<p>On process exit, don't try to stop the worker thread that makes DNS lookups
asynchronous. Previously this would wait for any lookups still in progress,
delaying the exit unnecessarily. This was most obvious with catools (eg.
cainfo).
<a href="https://bugs.launchpad.net/bugs/1527636">lp:1527636</a></p>

<h3>Fix <tt>epicsTime_localtime()</tt> on Windows</h3>

<p>Simpler versions of the epicsTime_gmtime() and epicsTime_localtime()
routines have been included in the Windows implementations, and a new test
program added. The original versions do not report DST status properly. Fixes
<a href="https://bugs.launchpad.net/bugs/1528284">Launchpad bug 1528284</a>.</p>


</body>
</html><|MERGE_RESOLUTION|>--- conflicted
+++ resolved
@@ -3,19 +3,11 @@
 <html>
 <head>
   <meta http-equiv="content-type" content="text/html; charset=iso-8859-1">
-<<<<<<< HEAD
   <title>EPICS Base R3.17.0 Release Notes</title>
 </head>
 
 <body lang="en">
 <h1 align="center">EPICS Base Release 3.17.0</h1>
-=======
-  <title>EPICS Base R3.16.2 Release Notes</title>
-</head>
-
-<body lang="en">
-<h1 align="center">EPICS Base Release 3.16.2</h1>
->>>>>>> 00f30ac5
 
 <!-- Insert new items immediately below this template ...
 
@@ -25,7 +17,6 @@
 
 -->
 
-<<<<<<< HEAD
 <h3>dbVerify() has been restored to dbStaticLib</h3>
 
 <p>This routine was removed in Base-3.16.1 but has been reimplemented in this
@@ -62,7 +53,6 @@
 
 <!-- Insert inherited items immediately below here ... -->
 
-=======
 <h3>Restore use of ledlib for VxWorks command editing</h3>
 
 <p>The epicsReadline refactoring work described below unfortunately disabled the
@@ -118,7 +108,6 @@
 correctly. See Launchpad
 <a href="https://bugs.launchpad.net/epics-base/+bug/1706703">bug
 #1706703</a>.</p>
->>>>>>> 00f30ac5
 
 
 <h2 align="center">Changes made between 3.16.0.1 and 3.16.1</h2>
