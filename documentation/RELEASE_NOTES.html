--- conflicted
+++ resolved
@@ -16,12 +16,11 @@
 
 <!-- Insert new items immediately below here ... -->
 
-<<<<<<< HEAD
 
 <h2 align="center">Changes from the 3.14 branch since 3.15.5</h2>
 
 <!-- Insert inherited items immediately below here ... -->
-=======
+
 <h3>Server bind issue on Windows</h3>
 
 <p>When a National Instruments network variables CA server is already running on
@@ -32,7 +31,6 @@
 unlike the EPICS code) so the IOC fails to start properly. The relevent EPICS
 bind() checks have now been updated so the IOC will request that a dynamic port
 number be allocated for this TCP socket instead when this happens.</p>
->>>>>>> 3e58c593
 
 <h3>Checking Periodic Scan Rates</h3>
 
@@ -947,70 +945,7 @@
     UDF/INVALID alarm.</li>
 </ul>
 
-<<<<<<< HEAD
 <h5>mbboDirect</h5>
-=======
-<h4>Calcout and Seq record timestamps</h4>
-
-<p>Both the calcout and seq record types were not updating the record's
-timestamp before calling db_post_events() for some field updates.  The calcout
-record type will now update the record's timestamp before it posts a channel
-access monitor on the DLYA field; this happens twice during record processing if
-the ODLY field is larger than 0.</p>
-
-<p>Timestamps from all seq record monitor events have been wrong since 1995 or
-earlier, the time being provided was from the last time the record processed.
-Now the record timestamp will be updated between reading each DOL1..DOLA link
-and posting the monitor on the associated DO1..DOA field.  The VAL field is
-never given a value by the record processing code, but is used for posting
-monitors when the alarm status or severity gets updated at the end of record
-processing.  Alarm monitors are now timestamped properly at that time.</p>
-
-<h4>Comments in iocsh scripts</h4>
-
-<p>The IOC shell was very particular about comments in previous versions of
-Base. If the <tt>#</tt> character was indented using white-space characters it
-had to be followed immediately by a white-space, comma or parenthesis character,
-and macLib would report errors if the rest of the comment contained any
-undefined macros. These restrictions have now been removed. The comment
-character can come from expanding a macro without it having to be followed by
-white-space, although in this case macLib will still report errors due to
-undefined or circular macro definitions.</p>
-
-<h4>MacOS-X: Don't use Ports/Fink unless configured</h4>
-
-<p>Previous releases would automatically use headers and link to libraries found
-in the DarwinPorts and Fink installation directories. This is now controlled by
-entries in the <tt>CONFIG_SITE.darwinCommon.darwinCommon</tt> file in the
-<tt>configure/os</tt> directory, which are commented out by default. Recent
-versions of MacOS-X come with an implementation of readline, so those additional
-code repositories are no longer required.</p>
-
-
-<h2 align="center">Changes between 3.14.12.1 and 3.14.12.2</h2>
-
-<h4>Path for Cap5 loadable library changed</h4>
-
-<p>The perl CA module makes use of a loadable library, which used to be loaded
-from the base/lib/&lt;host-arch&gt; directory.  However different versions of
-Perl require different loadable library binaries as the Perl ABI can change.
-Now the library will be installed into and loaded from the directory
-base/lib/perl/&lt;version&gt;/&lt;archname&gt; where both &lt;version&gt; and
-&lt;archname&gt; are taken from the Perl configuration.  This makes it possible
-for the same Perl script to be run on both RHEL5 and RHEL6 workstations say, even
-though they use different versions of Perl.</p>
-
-<p>To achieve that, first build EPICS Base using the older OS version.  Then
-on a machine running the newer version, go into the base/src/cap5 directory and
-run a <tt>make rebuild</tt> command.  This will rebuild the libCap5.so file and
-install it into the location appropriate for its Perl version and architecture.</p>
-
-<h4>Build configurations updated for Apple iOS targets</h4>
-
-<p>The build process can now construct universal binaries containing both ARMv6
-and ARMv7 code, and several defaults have been changed when building for iOS
-targets:</p>
->>>>>>> 3e58c593
 
 <ul>
   <li>If the MASK field is set in a database file, it will not be over-written
@@ -1117,76 +1052,12 @@
 
 <dt><b>SHFT</b></dt>
 
-<<<<<<< HEAD
 <dd>When SELM is <q>Mask</q> the signed field SHFT is used to shift the SELN
 value by SHFT bits (positive means right-wards, values outside the range -15 ..
 15 will result in a SOFT/INVALID alarm), before using the resulting bit-pattern
 to control which links to activate. The default value is -1, so if SHFT is not
 explicitly set bit 0 of SELN will be used to control whether LNK1 gets
 activated.</dd>
-=======
-<p>The feature in the iocLogServer that closed and reopened the logfile used to
-ignore the SIGHUP signal when the log filename did not change. This has now been
-changed so these logfiles can be used with the standard Linux logrotate
-package.</p>
-
-
-<h2 align="center">Changes between 3.14.12 and 3.14.12.1</h2>
-
-<p>This release only contains changes that fix bugs or add build configuration
-files for new or updated target architectures.  No functionality has been
-changed, and as this is a patch release the software has not gone through as
-rigorous a testing regime as it does for a normal minor release.</p>
-
-<h4>Launchpad Bugs Resolved</h4>
-
-<p>The following are links to bugs in the Launchpad bug tracker that have been
-fixed in this release:</p>
-
-<ul>
-<li>693534
-  <a href="https://launchpad.net/bugs/693534">
-    errlog causes crash on IOC exit</a></li>
-<li>701673
-  <a href="https://launchpad.net/bugs/701673">
-    Large array problem in 3.14.12</a></li>
-<li>717252
-  <a href="https://launchpad.net/bugs/771252">
-    local caput causes ioc crash on win32</a></li>
-<li>750549
-  <a href="https://launchpad.net/bugs/750549 ">
-    epicsTime has non-portable c++ static initialization</a></li>
-<li>753137
-  <a href="https://launchpad.net/bugs/753137">
-    Makefile dependency checking of database files is broken</a></li>
-</ul>
-
-<h4>New/Updated target architectures</h4>
-
-<p>The following target architectures have been added or updated:</p>
-
-<dl>
-<dt>vxWorks-mpc8548</dt>
-<dt>vxWorks-mpc8548-debug</dt>
-<dd style="margin-bottom: 1ex">This PowerPC CPU is used on the Emerson MVME4100
-  VME CPU board (from Ernest Williams, SLAC).</dd>
-
-<dt>vxWorks-ppc32</dt>
-<dt>vxWorks-ppc32sf</dt>
-<dt>vxWorks-ppc32-debug</dt>
-<dt>vxWorks-ppc32sf-debug</dt>
-<dd style="margin-bottom: 1ex">New generic 32-bit PowerPC targets for vxWorks
-  6.x, using hardware or software floating-point. These targets can be used
-  instead of the CPU-specific ppc603, ppc604, mpc8540 and mpc8548 targets (and
-  their _long alternatives, these targets are all compiled with the -mlongcall
-  flag) to reduce the number of distinct build targets needed when supporting
-  multiple PowerPC board types.</dd>
-
-<dt>ios-386</dt>
-<dt>ios-arm</dt>
-<dd style="margin-bottom: 1ex">Updated for iOS 4.3, which is now the default OS
-  version (from Tom Palaia, ORNL).</dd>
->>>>>>> 3e58c593
 
 </dl>
 
@@ -1223,154 +1094,15 @@
 
 <h3>MSI included with Base</h3>
 
-<<<<<<< HEAD
 <p>An enhanced version of the Macro Substitution and Include program <q>msi</q>
 has been included with Base. Both this new version of msi and the IOC's
 <tt>dbLoadTemplates</tt> command now support setting global macros in
 substitution files, and <tt>dbLoadTemplates</tt> can now take a list of global
 macro settings as the second argument on its command line. The substitution file
 syntax is documented in the Application Developers Guide.</p>
-=======
-<p>Dynamic array sizing was developed by Michael Abbott at the 2010 EPICS
-Codeathon. It permits a CA client to fetch only the currently valid elements of
-an array by specifying a COUNT of zero to either of the ca_array_get_callback()
-or ca_create_subscription() routines. It has never before been legal to pass a
-COUNT of zero to the ca_array_get_callback() routine, but this development does
-introduce a subtle change to the published API of the ca_create_subscription()
-routine.</p>
-
-<p>In previous releases a COUNT of zero for a subscription meant use the
-ca_element_count() for the channel, but from this release it can return fewer
-elements (never more), at the behest of the server. The number of elements can
-vary with subsequent array update events, so a client that uses this technique
-must use the count field of the event_handler_args in its callback function each
-time it is called to obtain the correct element count from the server. Note that
-the ca_element_count() value for a channel is only updated at connection time,
-and supplies the maximum number of elements that the server array variable can
-hold.</p>
-
-<p>Dynamic arrays are currently only supported by the CA client library and IOC
-server RSRV, the Perl CA library and the catools programs. The portable CAS does
-not understand them, and database links that connect over CA do not attempt to
-use them either. CA clients that try to use this functionality with a server
-that does not support it will receive the same full-sized zero-filled arrays
-that previous releases supported.</p>
-
-<h4>CA over TCP connections</h4>
-
-<p>Merged the CA-over-TCP changes developed by Ralph and Jeff at the 2008 EPICS
-Codeathon for the CA client library and both servers (CAS and RSRV).  This adds
-a new CA configuration variable <tt>CA_NAME_SERVERS</tt> which is used by the
-client library as a list of host names or addresses of CA servers to be
-connected to and queried over TCP sockets.  This can be used to tunnel CA
-connections over ssh.  See the CA reference manual for more details.</p>
-
-<h4>Record Types aai and aao</h4>
-
-<ul>
-<li>Fixed bug in memory allocation that caused crashes when linking other
-records to aai or aao.</li>
-<li>Fixed bug where NELM was modified instead of NORD.</li>
-<li>Added Soft Channel device support.</li>
-<li>Added SIOL link and proper simulation mode for Soft Channel support.</li>
-<li>Added MPST, APST and HASH fields for monitor on change support like in
-waveform record.</li>
-</ul>
-
-<h4>New capr.pl script</h4>
-
-<p>This Perl program attempts to replicate the behaviour of the IOC command
-'dbpr' over Channel Access, printing the fields and values of the named record.
-Run <tt>capr.pl -h</tt> for usage information.</p>
-
-<h4>devLib cleanup</h4>
-
-<ul>
-<li>Add VME connect/disconnect IRQ calls to the "virtual os" table</li>
-<li>It is now possible to compile all devLib code on targets without runtime
-support</li>
-<li>All internal functions are made static. Some were not before.</li>
-<li>Move VME calls to <tt>devLibVME.h</tt>. <tt>devLib.h</tt> contains general
-defintions and error codes.</li>
-<li>For compatibility <tt>devLib.h</tt> includes <tt>devLibVME.h</tt> unless the
-macro <tt>NO_DEVLIB_COMPAT</tt> is defined.</li>
-<li>The "virtual os" table was renamed from <tt>pdevLibVirtualOS</tt> to
-<tt>pdevLibVME</tt> reflecting the fact that other bus types will need seperate
-tables.</li>
-<li>The "virtual os" table API has been moved to a different header file,
-<tt>devLibVMEImpl.h</tt>.</li>
-</ul>
-
-<h4>DTYP and INP/OUT order</h4>
-
-<p>The fields DTYP and INP/OUT can now be specified in any order in a database
-instance (.db) file.</p>
-
-<h4>Rewrite epicsThreadOnce()</h4>
-
-<p>Michael Davidsaver suggested a better implementation of epicsThreadOnce()
-which makes it possible for all architectures to detect recursive initialization
-functions.  This change also renames the routines to remove the original macro,
-and fixes some questionable usage in places.</p>
-
-<h4>Many Record Types</h4>
-
-<p>Record types were not setting many 'last value' fields at initialization,
-assuming that the VAL field would always hold the default value and thus not
-giving correct initial monitor behavior in some circumstances.</p>
-
-<h4>Compress Record Type</h4>
-
-<p>Fixed a crash when ALG (algorithm) was changed to Average at runtime.</p>
-
-<h4>configure/RELEASE Enhancements</h4>
-
-<p>Variable definitions in a <tt>configure/RELEASE</tt> file may now use the
-<tt>:=</tt> or <tt>?=</tt> assignment syntax.  Release file processing now
-prints a warning if an include file can't be not found (use <tt>-include</tt> if
-this is expected) or if an undefined macro is used, and aborts if a circular
-definition is expanded.  The variable <tt>EPICS_HOST_ARCH</tt> can now be used,
-but target-architecture-specific values must be set in a target-specific
-<tt>configure/RELEASE</tt> file such as <tt>RELEASE.Common.linux-x86</tt>.</p>
-
-<h4>VxWorks 6.7 and 6.8 support</h4>
-
-<p>Added build support for the latest Wind River releases.  This does not
-include the ability to run on SMP vxWorks systems though, those will need some
-more extensive modifications.</p>
-
-<h4>RTEMS 4.10 support</h4>
-
-<p>Added support for the latest release of RTEMS.  There is no longer a
-distinction between executive and malloc memory pools.  The new mount() API
-is used.</p>
-
-<h4>Dependency file generation</h4>
-
-<p>Changes to the way in which we generate header dependency files, which are
-now named with a <tt>.d</tt> suffix instead of <tt>.depends</tt>.  We now use
-the compiler to generate these where possible, and create them in the
-<tt>O.$(T_A)</tt> directory.</p>
-
-<h4>Installed file permissions</h4>
-
-<p>We now install libraries and other non-executable files with mode 444 rather
-than 644.</p>
-
-<h4>CA Perl5: strings and array subscriptions</h4>
-
-<p>In some circumstances a string received from CA might not have been properly
-zero-terminated; this has now been fixed.  <tt>CA::create_subscription()</tt>
-would not accept a zero for the subscription array length; this is now
-permitted, in the underlying CA API this means use the native length from the
-server.</p>
-
-<h4>Linking Readline on Linux</h4>
->>>>>>> 3e58c593
 
 <h3>Cross-builds targeting win32-x86-mingw</h3>
 
-<<<<<<< HEAD
 <p>Some Linux distributions now package the MinGW cross-compiler which makes it
 possible to cross-build the win32-x86-mingw target from a linux-x86 host. Build
 configuration files for this combination are now included; adjust the settings
@@ -1379,80 +1111,6 @@
 configure/os/CONFIG_SITE.linux-x86.Common.</p>
 
 <h3>Architecture win32-x86-cygwin Removed</h3>
-=======
-<h4>CA Command Line Tools Changes</h4>
-
-<p>Three new options were added to the <tt>caget</tt> and <tt>camonitor</tt>
-utilities, to allow printing float values (rounded) as hex, octal or binary.</p>
-
-
-<h2 align="center">Changes between 3.14.10 and 3.14.11</h2>
-
-<h4>Time provider on Win32</h4>
-
-<p>A race condition meant that sometimes EPICS programs (including the internal
-programs such as flex and antelope) built for Win32 architectures would not
-start properly on Windows systems that have multiple CPUs. This race has been
-fixed.</p>
-
-<h4>Build system dependency change</h4>
-
-<p>In order to get GNU make parallel execution (-j option) to work proprely for
-multiple target architectures, a new dependency had to be added. Now all
-cross-compiled builds depend on their host build. This means that when a
-<tt>make <i>crosstargetarch</i></tt> command is issued, the EPICS_HOST_ARCH
-target build will be executed first, followed by the <i>crosstargetarch</i>
-build. Builds done in an O.<i>arch</i> directory will still only build the
-<i>arch</i> targets however.</p>
-
-<h4>Channel Access changes</h4>
-
-<p>Mantis 361 fix - ca_add_fd_registration users might not receive select
-wakeup</p>
-
-<p>Mantis 359 fix - ca client library flow control mode related issues</p>
-
-<p>Mantis 357 fix - high throughput multithreaded ca client appl thread could
-be trapped in lib.</p>
-
-<ul>
-<li>Discovered during code review. Not seen in practice, but possible</li>
-</ul>
-
-<p>Mantis 285 fix  - CA Documentation doesn't distinguish sync groups from
-ca_put_callback()</p>
-
-<p>Mantis 346 fix - deleting the chid passed in from within put cb handler
-causes failure</p>
-
-<p>Mantis 284 fix - channel clear protocol warning messages from PCAS</p>
-
-<p>Mantis 237 fix - SEGV from simple CA client during context destroy</p>
-
-<p>Mantis 242 fix - invalid DBR type not screened in client library when
-doing a put</p>
-
-<h4>Portable Channel Access Server changes</h4>
-
-<p> These changes impact the Gateway (Proxy server) and other servers but not
-the IOC.</h4>
-
-<p>Mantis 360 fix - server is unresponsive for one of its clients, when
-async io postponed and in flow control mode</p>
-
-<p>Mantis 358 fix - PCAS service snap-in has no way to determine if its a put,
-or a put calback.</p>
-
-<p>Mantis 356 fix - medm display sometimes hangs until the motor stops when
-controling motor through gw.</p>
-
-<p>Mantis 350 fix - Incoming data corruption under heavy CAS load.</p>
-
-<p>Mantis 340 fix - leak when performing a read and conversion fails.</p>
-
-<p>Mantis 348 fix - A call to 'assert (item.pList == this)'
-failed in ../../../../src/cas/generic/st/ioBlocked.cc line 112</p>
->>>>>>> 3e58c593
 
 <p>The ability to compile non-cygwin binaries using the Cygwin build tools is no
 longer supported by current versions of Cygwin, so this architecture has been
@@ -1475,12 +1133,7 @@
 <p>For RTEMS users the current directory is determined in a BSP specific way.
 See rtems_init.c and setBootConfigFromNVRAM.c in src/libCom/RTEMS.</p>
 
-<<<<<<< HEAD
 <h3>New API to hook into thread creation</h3>
-=======
-<p>Mantis 352 fix - gateway hangs temporarily under heavy load on 8-core
-64bit RHEL5</p>
->>>>>>> 3e58c593
 
 <p>A hook API has been added allowing user-supplied functions to be called
 whenever a thread starts. The calls are made from the thread's context,
@@ -1891,7 +1544,7 @@
 the log client code.</p>
 
 <p><a name="as">3</a>
-The Access Security code has been divided, with the parts not related to the 
+The Access Security code has been divided, with the parts not related to the
 database (lexer/parser and trap registration) becoming part of libCom.
 The remaining components are included in the dbCore library</p>
 
@@ -1908,2930 +1561,5 @@
 Removed the 3.13 &lt;top&gt;/config directory and build compatibility rules and
 variables, and various conversion documents.</p>
 
-<<<<<<< HEAD
-=======
-<ul>
-  <li>#include &lt;stdarg.h&gt;</li>
-  <li>#include "errlog.h"</li>
-  <li>#include "errMdef.h"</li>
-  <li>#include "ellLib.h"</li>
-  <li>#include "epicsTypes.h"</li>
-</ul>
-
-<p>A new macro <tt>CONTAINER(pointer, type, member)</tt> has been added which
-calculates and returns a pointer to the parent structure when given a pointer to
-a member, the structure type and the name of the member in that structure.  On
-GNU compilers the type of the pointer is checked to ensure that it matches the
-member, so code using this macro should be built using gcc for additional
-confidence.</p>
-
-<h4>Long-deprecated errSymFind() function deleted</h4>
-
-<p>This functionality was replaced by errSymLookup() many releases ago.</p>
-
-<h4>Perl CA library shutdown</h4>
-
-<p>The Perl CA library has been modified to properly flush the Channel Access
-I/O queues when a program using the library exits.</p>
-
-<h4>bi, bo, mbbi, mbbo ENUM string fields</h4>
-
-<p>The existing Channel Access protocol transports 26 bytes for each ENUM
-string, but the fields used to hold ENUM strings in the discrete record types
-were configured to be 16 (mbbi/mbbo) or 20 (bi/bo) bytes long. These have all
-been increased to match the CA limit.</p>
-
-<h4>Use of SIGALRM disabled</h4>
-
-<p>Previous releases that supported HPUX required that EPICS trap and be able to
-generate the SIGALRM signal in order to break out of a blocking socket system
-call on those systems (Posix only). There were two API routines that had to be
-called by any code using sockets to properly support this. Since we no longer
-support HPUX this code is no longer required, and as it breaks the Posix timer
-interface on Linux it has been disabled in this release. The API routines now do
-nothing on all platforms, and will be removed before the 3.15 Release of
-Base.</p>
-
-<h4>Universal Binaries on Darwin</h4>
-
-<p>It is now possible to configure Base on Darwin to build universal binaries
-containing an installation-specific choice of 32- and 64-bit CPU architectures.
-This is controlled through the definition of the ARCH_CLASS variable in the
-configure/os/CONFIG_SITE.Common.&lt;arch&gt; file for the particular target
-architecture you are using (darwin-ppc, darwin-x86 or darwin-ppcx86). There are
-comments and example settings in those files.  Note that to my knowledge EPICS
-Base has not been thoroughly tested on the 64-bit darwin architectures.</p>
-
-<h4>HPUX, SGI and VMS files deleted</h4>
-
-<p>We have not supported or tested EPICS Base on HPUX for several releases; the
-support files for this and other unsupported operating systems have been
-removed.</p>
-
-<h4>PINI Processing and PHAS values</h4>
-
-<p>The PINI field now has its own menu type with four more choices,
-<tt>RUN</tt>, <tt>RUNNING</tt>, <tt>PAUSE</tt> and <tt>PAUSED</tt>. The earlier
-<tt>NO</tt> and <tt>YES</tt> values for this field remain as before and cause
-the same processing as before. The new values cause records to be processed
-during the announcement of the new <tt>initHookAtIocRun</tt>,
-<tt>initHookAfterIocRunning</tt>, <tt>initHookAtIocPause</tt> and
-<tt>initHookAfterIocPaused</tt> states respectively.</p>
-
-<p>Records with <tt>PINI=YES</tt> will be processed during the <tt>iocBuild</tt>
-stage of <tt>iocInit</tt>, follwed by records with <tt>PINI=RUN</tt> during the
-<tt>iocRun</tt> stage and records with <tt>PINI=RUNNING</tt> during the
-<tt>initHookAfterIocRunning</tt> stage. If an <tt>iocPause</tt> command is
-given, any records with <tt>PINI=PAUSE</tt> will be processed at the
-<tt>initHookAtIocPause</tt> stage followed by records with <tt>PINI=PAUSED</tt>
-will be processed at the <tt>initHookAfterIocPaused</tt> stage. A subsequent
-<tt>iocRun</tt> command causes the <tt>PINI=RUN</tt> and <tt>PINI=RUNNING</tt>
-records to be processed again.</p>
-
-<p>The PHAS field now controls the order in which records are processed as a
-result of the PINI mechanism; within each stage, lower values of PHAS are
-scanned before higher ones.</p>
-
-<h4>Additional initHook states</h4>
-
-<p>Several new initHook states have been added which are announced while the IOC
-is being paused or restarted.  The original states remain unchanged, although a
-couple of the later ones are deprecated where using the new states makes more
-sense.  The enum that defines all the states is now:</p>
-
-<blockquote>
-<pre>typedef enum {
-    initHookAtIocBuild = 0,         /* Start of iocBuild/iocInit commands */
-    initHookAtBeginning,
-    initHookAfterCallbackInit,
-    initHookAfterCaLinkInit,
-    initHookAfterInitDrvSup,
-    initHookAfterInitRecSup,
-    initHookAfterInitDevSup,
-    initHookAfterInitDatabase,
-    initHookAfterFinishDevSup,
-    initHookAfterScanInit,
-    initHookAfterInitialProcess,
-    initHookAfterCaServerInit,
-    initHookAfterIocBuilt,          /* End of iocBuild command */
-
-    initHookAtIocRun,               /* Start of iocRun command */
-    initHookAfterDatabaseRunning,
-    initHookAfterCaServerRunning,
-    initHookAfterIocRunning,        /* End of iocRun/iocInit commands */
-
-    initHookAtIocPause,             /* Start of iocPause command */
-    initHookAfterCaServerPaused,
-    initHookAfterDatabasePaused,
-    initHookAfterIocPaused,         /* End of iocPause command */
-
-/* Deprecated states, provided for backwards compatibility.
- * These states are announced at the same point they were before,
- * but will not be repeated if the IOC gets paused and restarted.
- */
-    initHookAfterInterruptAccept,   /* After initHookAfterDatabaseRunning */
-    initHookAtEnd,                  /* Before initHookAfterIocRunning */
-} initHookState;</pre>
-</blockquote>
-
-<p>The two deprecated states will only ever be announced once, whereas the newer
-ones will repeat as often as the <tt>iocPause</tt> and <tt>iocRun</tt> commands
-are executed.</p>
-
-<h4>Soft Channel ai device support and SMOO</h4>
-
-<p>The (probably unwritten) rules for ai device support have always required
-that any device support which sets the VAL field and returns "2" should also
-perform any other operations normally performed by the ai's convert() routine.
-In practice very few devices did this, but there are some which makes it
-impossible to move that smoothing function into the body of the record.  This
-change adds the support for SMOO filtering to the soft channel device support
-for the ai record.  The filter is short-circuited when a link recovers from a
-failure.</p>
-
-<h4>New link flags for alarm severity/status inheritance</h4>
-
-<p>Two new options have been introduced as alternatives to the existing NMS and
-MS flags: MSI (Maximize Severity INVALID) and MSS (Maximize Severity and
-Status).</p>
-
-<p>When a link is flagged MSI the receiving record inherits the target's alarm
-severity just as it does with the MS flag, but only if that severity is
-INVALID.</p>
-
-<p>When a link is flagged MSS the receiving record inherits the target's alarm
-status as well as its severity, thereby preserving the alarm status through MSS
-chains instead of setting that status to LINK.</p>
-
-<h4>Analog records get_alarm_double() semantics changed</h4>
-
-<p>The get_alarm_double() routine in several record types has been changed to
-make it easier for CA client applications to display the correct warning and
-alarm limits for a record.</p>
-
-<p>Originally these routines would always return the current values from the
-associated alarm limit fields, but now they will return epicsNAN (not-a-number)
-instead if the severity field of the corresponding limit is NO_ALARM. This
-allows CA clients to suppress the display of unused limits.</p>
-
-<h4>New math constants epicsNAN and epicsINF</h4>
-
-<p>Two new math constants have been added to epicsMath.h: <tt>epicsNAN</tt>
-(not a number) and <tt>epicsINF</tt> (infinity).
-
-<h4>New event type DBE_PROPERTY</h4>
-
-<p>A new event type (flag in the Channel Access event mask) has been added
-to support subscriptions that get events whenever a property of the PV
-changes. This will allow clients to get notified on changes of control
-limits, graphical limits, state strings etc.</p>
-
-<p>The CA commandline tool camonitor and the CA Perl interface support the new
-event type. As a first working example, the mbbi and mbbo records have been
-extended to send a DBE_PROPERTY event when their status strings are modified.
-A more general mechanism to specify sending DBE_PROPERTY events through the DBD
-file will appear in 3.15.</p>
-
-<p>Client application developers are encouraged to start using DBE_PROPERTY
-subscriptions to fetch channel attribute data.</p>
-
-<h4>Channel Access command line tool changes</h4>
-
-<p>The caget/caput/camonitor programs in src/catools now use '\' escape
-sequences for non-printable characters.</p>
-
-<p>They provide a new option <tt>-F</tt> to set an output field separator
-to be used instead of the default space character.</p>
-
-<h4>New functions for escaping non-printables in epicsString.h</h4>
-
-<p>The existing routines used to escape non-printable characters have been
-replaced by a new set of functions that are prototyped in the epicsString.h
-header file:</p>
-
-<pre>int epicsStrnRawFromEscaped(char *outbuf, size_t outsize, const char *inbuf, size_t inlen);
-epicsShareFunc int epicsStrnEscapedFromRaw(char *outbuf, size_t outsize, const char *inbuf, size_t inlen);
-epicsShareFunc size_t epicsStrnEscapedFromRawSize(const char *inbuf, size_t inlen);</pre>
-
-<p>Both conversion functions take the output buffer (and its size), and the
-input buffer (and its size) as argument. They will convert non-printable
-characters from/to their '\'-escaped versions. The third function scans a raw
-input string and returns the number of characters needed for the escaped
-version.</p>
-
-<p>The existing function interfaces will be kept for compatibility, but their
-further use is deprecated.</p>
-
-<h4>epicsRingBytes</h4>
-
-<p>Partial puts are not supported.
-An attempt to put more bytes than currently free will be rejected.</p>
-
-<h4>Long string support</h4>
-
-<p>The IOC now provides support for strings longer than 40 characters through
-Channel Access in a manner that is fully backwards compatible with older
-versions of the CA library, although not all CA clients can make use of this at
-the moment.</p>
-
-<p>Adding the suffix '$' to the field name of an IOC PV name (through either
-Channel Access or Database Access) causes the native type of that field to be
-reported as an array of DBF_CHAR, as long as the field type is DBF_STRING,
-DBF_INLINK, DBF_OUTLINK or DBF_FWDLINK. It is then possible to use a DBF_CHAR
-array to read, write and monitor values from that field, and the 40 character
-string length limit imposed by the DBF_STRING type is replaced by the amount of
-storage allocated for the string on the IOC (for link fields the limit is
-related to the maximum length of a record name).</p>
-
-<p>The caget/caput/camonitor programs in src/catools can now use long strings by
-adding the command-line option <tt>-S</tt> which causes them to handle an array
-of DBF_CHAR as a string.  Both MEDM and EDM can already present such DBF_CHAR
-arrays as strings in their text widgets (although you do have to configure the
-widget to format it as text), so this solution already works with some CA
-clients, although by no means all clients support it yet.</p>
-
-<h4>Darwin no longer uses _environ</h4>
-
-<p>The Darwin version of epicsEnvShow (in src/libCom/osi/os/Darwin/osdEnv.c)
-now uses _NSGetEnviron() to get the pointer to the environment string
-table.</p>
-
-<h4>gpHash argument type changed</h4>
-
-<p>Out-of-tree users of libCom's gpHash routines should change the type of their
-pointer to their gpHash table to avoid compiler warnings. The first argument to
-all of the <tt>gph...()</tt> routines used to be a <tt>void&nbsp;*</tt> (or a
-pointer to one for <tt>gphInit()</tt>) but is now a <tt>struct
-gphPvt&nbsp;*</tt> (<tt>struct gphPvt&nbsp;**</tt> for <tt>gphInit</tt>) for
-better type safety. The definition of the structure has not been made public,
-although a declaration is provided in <tt>gpHash.h</tt>.</p>
-
-<h4>New hash functions in epicsString.h</h4>
-
-<p>The existing routines used to hash strings have been replaced by a new
-pair of functions that are prototyped in the epicsString.h header file:</p>
-
-<pre>unsigned int epicsStrHash(const char *str, unsigned int seed);
-unsigned int epicsMemHash(const char *str, size_t length, unsigned int seed);</pre>
-
-<p>The seed argument should normally be zero, but can be used to chain
-several hash calculations together to create a single value from multiple
-strings or memory buffers.  The resulting value should be masked with the
-appropriate number of bits for the desired hash width. These functions both
-use the same algorithm, and on most CPUs should be faster that the previous
-hash functions used in Base.  Use epicsStrHash() on nil-terminated strings,
-epicsMemHash() if the data might contain zero bytes.</p>
-
-<h4>Support for dynamic loading</h4>
-
-<p>The existing OSI epicsFindSymbol API has been expanded to support dynamic
-loading of binary files, on architectures where the facilities necessary to
-implement this are provided (currently Linux, Solaris, Darwin and vxWorks). A
-new but optional command is provided for iocsh which calls the new
-<tt>epicsLoadLibrary()</tt> function. In order to include this command in an
-IOC, you must include the <tt>dlload.dbd</tt> file; the command will then be
-installed when the IOC's <tt>ioc_registerRecordDeviceDriver</tt> routine is
-run.</p>
-
-<p>To dynamically load a new routine for use with the sub or aSub record
-types, you also have to register the subroutines at runtime. You can use the
-EPICS build system and the registerRecordDeviceDriver.pl script to write the
-necessary code for you, you just have to create a .dbd file that declares the
-functions in the library and add the derived .cpp file to the library
-sources. The product of your build should be a <tt>LOADABLE_LIBRARY</tt> to
-ensure that the correct linker commands are used.</p>
-
-<p>After a shared library is loaded into the IOC using the new iocsh
-<tt>dlload</tt> command you will usually have to run the
-<tt>lib_registerRecordDeviceDriver</tt> routine to register the components
-that were mentioned in the .dbd file. After registration the functions can be
-found as normal by setting the SNAM field of your sub or aSub record
-instances. Once loaded, shared libraries cannot be unloaded again as there is
-no way to be sure that some other part of the IOC doesn't still have a
-pointer to something inside the module.</p>
-
-<p>Components provided by a shared library can include functions for sub and
-aSub records, iocsh commands, time providers and sequence programs. Record
-and device support code may be possible, but there are complications in
-creating the .dbd file so we don't recommend it yet. It is possible to load
-libraries after iocInit, but the code is not re-entrant so should only be
-used from the main thread.  Adding new record types or device support will
-not work after iocInit.</p>
-
-<h4>Perl5 CA library</h4>
-
-<p>The <tt>CA::put</tt> and <tt>CA::put_callback</tt> methods now use the
-native type of the PV to determine which data type to use in all cases;
-earlier versions looked at the Perl data type for single-valued PVs, but this
-was truncating some double values into integers.</p>
-
-<h4>generalTime and epicsTime updates</h4>
-
-<p>Allow time providers to supply timestamps in interrupt context.  A pair of
-new API routines in epicsTime.h <tt>epicsTimeGetCurrentInt()</tt> and
-<tt>epicsTimeGetEventInt()</tt> will check the most recently successful
-current-time or event-time provider and forward requests to the routine
-registered by that provider, if any.  The priority list is not traversed, so
-if the latest provider has not registered an interrupt-safe routine by
-calling <tt>generalTimeAddIntCurrentProvider()</tt> or
-<tt>generalTimeAddIntEventProvider()</tt> as appropriate, these API routines
-will return failure.  The resulting timestamp is not protected against
-backwards movement either.</p>
-
-<p>Added a routine <tt>generalTimeHighestCurrentName()</tt> which returns the
-name of the highest prority registered current time provider.  Comparing this
-with the name returned by <tt>generalTimeCurrentProviderName()</tt> permits
-an alarm to be generated if an IOC is not able to use the time provider it
-was designed to use. The General Time stringin device support keyword
-<tt>@TOPTCP</tt> has been added to make this name available in a database
-record.</p>
-
-<p>The following routines have been renamed, but the old name may still be
-used since a macro with the old name has been added:</p>
-
-<blockquote>
-
-  <table border="1">
-    <tbody>
-      <tr>
-        <th>Old Name</th>
-        <th>New Name</th>
-      </tr>
-      <tr>
-        <td><tt>generalTimeCurrentTpRegister</tt></td>
-        <td><tt>generalTimeRegisterCurrentProvider</tt></td>
-      </tr>
-      <tr>
-        <td><tt>generalTimeEventTpRegister</tt></td>
-        <td><tt>generalTimeRegisterEventProvider</tt></td>
-      </tr>
-      <tr>
-        <td><tt>generalTimeCurrentTpName</tt></td>
-        <td><tt>generalTimeCurrentProviderName</tt></td>
-      </tr>
-      <tr>
-        <td><tt>generalTimeEventTpName</tt></td>
-        <td><tt>generalTimeEventProviderName</tt></td>
-      </tr>
-    </tbody>
-  </table>
-</blockquote>
-
-<p>The routine <tt>generalTimeCreateSyncTimer()</tt> was not useful in
-practice due to time provider initialization issues, nor was its
-implementation protected properly for use on SMP systems so it has been
-deleted.  The deprecated and empty <tt>synchronize()</tt> method from the
-epicsTime class has also gone.</p>
-
-<h4>RTEMS Release</h4>
-
-<p>RTEMS release 4.9.2 or newer is required.  EPICS now configures RTEMS to use
-unified executive/malloc memory pools if available (RTEMS 4.10 and up).</p>
-<h4>RTEMS</h4>
-
-<p>RTEMS stack sizes have been reduced.  This allows more clients in machines
-with limited memory.</p>
-
-<p>RTEMS file descriptor allocation has been increased.</p>
-
-<h4>Added record aliases</h4>
-
-<p>Record definitions can declare their own alias names along with the field
-values, or a separate alias statement can also be used:</p>
-
-<blockquote>
-  <pre>record(ai,"canonicalName")
-{
-   alias("firstAlias")
-}
-alias("canonicalName","secondAlias")</pre>
-</blockquote>
-
-<p>Aliases can only be created for records that have already been loaded by
-the IOC, although they don't have to appear in the same .db file. A CA client
-can discover that a record name is an alias by fetching its .NAME field,
-which will always return the canonical name for the record. These new
-routines in the dbStaticLib library handle aliases:</p>
-
-<blockquote>
-  <pre>long dbCreateAlias(DBENTRY *pdbentry, const char *paliasName);
-int dbIsAlias(DBENTRY *pdbentry);
-int dbGetNAliases(DBENTRY *pdbentry)
-long dbDeleteAliases(DBENTRY *pdbentry);</pre>
-</blockquote>
-
-<p>Aliases are located using the existing record instance API. Use
-<tt>dbIsAlias()</tt> to test whether a record is actually an alias or not.
-Aliasees can be deleted like record instances using <tt>dbDeleteRecord()</tt>
-which will not delete the underlying record if the DBENTRY refers to the
-alias (deleting a record instance does delete all its aliases though).  The
-<tt>dbDeleteAliases()</tt> routine deletes all aliases of the selected
-record, and will return an error if used on an alias.</p>
-
-<p>Any out-of-tree tools that scan through all the records in the database
-using <tt>dbFirstRecord()</tt> and <tt>dbNextRecord()</tt> may need modifying
-to avoid duplicate processing of aliased record instances.  Also note that
-the set of info items for a record instance are not shared with its aliases,
-which each have their own info item namespace.</p>
-
-<h4>Added support for RTEMS-mvme2700</h4>
-
-<p>Supplied by Matt Rippa &lt;mrippa@gemini.edu&gt;. Should work for
-MVME2400, too.</p>
-
-<h4>CA Commandline tools: priority support</h4>
-
-<p>A new option <tt>-p</tt> was added to all Channel Access command line
-tools to allow specifying the CA priority.</p>
-
-<h4>Linux: Use libncurses</h4>
-
-<p>Changed linux builds to link against libncurses instead of libcurses
-(suggested by Peter Zumbruch).</p>
-
-
-<h2 align="center">Changes between 3.14.9 and 3.14.10</h2>
-
-<h4>GCC_EXEC_PREFIX references removed from configuration files</h4>
-
-<p>Definition of GCC_EXEC_PREFIX removed from CONFIG.CrossCommon and
-unexport of GCC_EXEC_PREFIX removed from vxWorks and RTEMS builds.</p>
-
-<h4>RTEMS Release</h4>
-
-<p>RTEMS release 4.9 or newer is required.  If you are using the RTEMS NFS
-time provider you need to use RTEMS 4.9.1 or newer.</p>
-
-<h4>RTEMS epicsEventWaitWithTimeout</h4>
-
-<p>Correctly return epicsEventWaitTimeout when event is not pending and
-timeout value is 0.0 seconds.</p>
-
-<h4>epicsRingPointer, epicsRingBytes</h4>
-
-<p>Fixed a race condition exposed by compilers with more agressive
-optimization.</p>
-
-<h4>camonitor timestamp support</h4>
-
-<p>The <tt>camonitor</tt> program now supports the ability to display both
-server- and client-side timestamps, simultaneously if requested. The old
-command-line options <tt>-r</tt> <tt>-i</tt> and <tt>-I</tt> that controlled
-the timestamp display have been replaced with a new <tt>-t</tt> option that
-takes additional argument letters to control which timestamp sources and
-output format should be used.</p>
-
-<p>See the Command Line Tools section of the Channel Access reference manual
-or run <tt>camonitor -h</tt> for a summary of the options.</p>
-
-<h4>New "stdio" stringout device support</h4>
-
-<p>A new device support has been added that allows a stringout record to
-output one-line messages to stdout, stderr or the errlog subsystem.  Use
-DTYP="stdio" and set the OUT field to one of "@stdout", "@stderr" or
-"@errlog" to control the message destination.  A newline is appended to the
-contents of the record's VAL field when printing.</p>
-
-<h4>General Time subsystem</h4>
-
-<p>The way in which EPICS gets the time has been significantly revised since
-R3.14.9 with the introduction of the General Time subsystem.  Two kinds of
-pluggable time providers are now supported, which return either the current
-time or the latest timestamp of a numbered Time Event from a hardware event
-system. All IOCs must have at least one Current Time provider, but Event Time
-providers are optional.  The General Time subsystem guarantees that the
-timestamps returned never step backwards, even when switching between time
-providers.</p>
-
-<p>A Current Time Provider reports the current wall-clock time if it is able
-to when asked; if it can't it says so, and the time subsystem will then ask
-the next provider in its list and so on until someone replies with the time.
-Event Time providers are handled similarly, except that they are asked for
-the timestamp associated with a particular Time Event number rather than the
-current wall-clock time. The registered time providers can be listed using
-the IOC command <tt>generalTimeReport(int interest)</tt> and some time
-providers also have their own separate report commands.</p>
-
-<p>Different target architectures come with different default Current Time
-providers in Base.  The Unix-like architectures rely on the underlying
-operating system clock, which normally involves running something like ntpd
-as a separate process. The real-time operating systems vxWorks and RTEMS
-install two Current Time providers; the native operating system clock at the
-lowest priority (this provider includes a task to periodically reset the
-operating system clock from a higher priority time provider), and an NTP time
-provider which synchronizes the underlying operating sytem tick timer with an
-NTP server. Microsoft Windows targets using the Win32 API use a
-Windows-specific time provider which contains a built-in PLL.</p>
-
-<p>There are no Event Time providers included with Base except for an
-optional "Last Resort" Event provider which can be installed if a site wants
-to be sure that every Time Event number will have a recent timestamp
-associated with it even if the hardware event system goes down. The Last
-Resort Event Time provider returns the current time for every Time Event
-number. To install this provider, run the command
-<tt>installLastResortEventProvider</tt> from your IOC startup script.</p>
-
-<p>Additional information about General Time and the time providers included
-with Base can be found in the IOC Application Developers Guide for R3.14.10,
-sections 9.7 and 20.6. General Time was originally written by David H.
-Thompson and Sheng Peng at ORNL, subsequently worked on by Babak Kalantari
-and Timo Korhonen of PSI, and merged into Base by Peter Denison from Diamond.
-Andrew Johnson provided input into the design at various points and made
-various code revisions after the merge.</p>
-
-<h4>New ioc/dllPath.bat file for Win32</h4>
-
-<p>When creating an IOC with one of the win32-x86 target architectures, a
-file <tt>dllPath.bat</tt> is now generated in the iocBoot/iocxxx directory
-which can be run to adjust the PATH variable to include all of the support
-application bin directories which might contain DLLs that the IOC uses.  The
-PATH also includes the IOC application's own bin directory, which simplifies
-starting up the IOC as well.</p>
-
-<h4>New epicsEndian.h header</h4>
-
-<p>Any C or C++ code can <tt>#include "epicsEndian.h"</tt> which defines four
-macros.  The main one is EPICS_BYTE_ORDER and is defined to be either
-EPICS_ENDIAN_LITTLE or EPICS_ENDIAN_BIG (these are numeric constants 1234 and
-4321 respectively).  The fourth macro is called EPICS_FLOAT_WORD_ORDER and is
-needed because some ARM systems use mixed-endian format floats.</p>
-
-<p>Note that just knowing the CPU's endianness doesn't tell you the complete
-story about the byte order that your hardware registers will present to the
-CPU; byte swapping is often performed automatically by PCI to VME bridge
-devices and by other kinds of bus converter, so "portable" drivers aren't
-always.</p>
-
-<h4>Array Subroutine Record added (aSub)</h4>
-
-<p>A heavily modified version of Andy Foster's genSub record type has been
-added, called the aSub (Array Subroutine) record type.  The new name is so
-that genSub records can continue to be used in IOCs that need those features
-that have changed or been removed in creating the aSub record type.  The main
-differences between genSub and aSub are:</p>
-<ul>
-  <li>The fields <tt>UFA..UFU</tt>, <tt>UFVA..UFVU</tt>, <tt>TOVA..TOVU</tt>
-    and <tt>VERS</tt> have been removed.</li>
-  <li>The <tt>INPA..INPU</tt> and <tt>OUTA..OUTU</tt> link fields can now be
-    changed at runtime.</li>
-  <li>A new set of fields <tt>NEA..NEU</tt> and <tt>NEVA..NEVU</tt> have been
-    added which hold the current element count for the associated input and
-    ouput fields. These count fields ensure that putting an array to the
-    <tt>A..U</tt> or <tt>VALA..VALU</tt> fields cannot permanently shorten
-    the number of elements that the array fields can hold.</li>
-  <li>The default value for the <tt>FTA..FTU</tt> and <tt>FTVA..FTVU</tt>
-    fields has been changed from "STRING" to "DOUBLE", to reduce the memory
-    footprint of unneeded fields.</li>
-  <li>aSub subroutines can be asynchronous, using the usual method of setting
-    prec-&gt;pact to <tt>TRUE</tt> before returning and arranging for the
-    record's <tt>process()</tt> routine to be called to signal completion.
-    The output links are not written until the asynchronous completion
-    callback, and input links are not read at asnychronous completion.</li>
-</ul>
-
-<h4>epicsTimeEventDeviceTime support for soft channel input records</h4>
-
-<p>The Soft Channel device support for all input record types now supports
-the fetching of the timestamp along with the data when the record's TSE field
-is set to epicsTimeEventDeviceTime (-2). This works for both DB and CA links.
-However the timestamp will only be fetched if the record's TSEL link is not
-set, so you can't point TSEL to another record to read the -2 value into TSE
-(that's because to make this work properly would require that the TSEL link
-be read twice every time the record processes; once in the soft channel
-device support, and again when the record type calls
-<tt>recGblGetTimeStamp()</tt>.</p>
-
-<h4>devLib: CR/CSR Support added</h4>
-
-<p>Thanks to Eric Bjorklund for providing a patch to devLib that gives access
-to the CR/CSR address space (for those on a VME64 CPU with appropriate
-support from your BSP).</p>
-
-<h4>ascaStats, dbcaStats, seqcaStats</h4>
-
-<p>Query routines have been added that count CA client connections made by
-Access Security rules and Database Channel Access links.  A similar routine
-will be added to version 2.0.12 of the sequencer for counting sequence
-program CA links:</p>
-
-<blockquote>
-  <pre>void ascaStats(int *pchans, int *pdiscon);
-void dbcaStats(int *pchans, int *pdiscon);
-void seqcaStats(int *pchans, int *pdiscon);</pre>
-</blockquote>
-
-<p>The pchans parameter should point to integer storage which will be set to
-the total number of channels open, while the value at the pdiscon pointer
-will be set to the number of channels currently disconnected. Prototypes for
-these routines can be found in the header files asCa.h and dbCaTest.h
-(seqCom.h for the sequencer).</p>
-
-<h4>Messages from errlog</h4>
-
-<p>J. Lewis Muir provided patches to ensure that all messages printed on the
-IOC's console by the errlog subsystem are sent to the stderr output stream
-rather than to stdout.</p>
-
-<h4>ipToAsciiProxy</h4>
-
-<p>This thread calls upon vendor libraries which may use significant amounts
-of stack.  Account for this by providing the ipToAsciiProxy thread with an
-epicsThreadStackBig stack.</p>
-
-<h4>iocBuild, iocRun and iocPause</h4>
-
-<p>These three new commands are mainly intended for use with DESY's redundant
-IOC software but they might have some uses for others too.  <tt>iocBuild</tt>
-allow an IOC to be initialized and set up ready for a quick start without
-actually making it live; a subsequent <tt>iocRun</tt> will bring it to the
-same state as an <tt>iocInit</tt> would have.  Once an IOC has been started
-(using either <tt>iocInit</tt> or <tt>iocBuild</tt> + <tt>iocRun</tt>) the
-<tt>iocPause</tt> command can be used to freeze it, disconnecting its PVs and
-stopping all scan activity.  The <tt>iocRun</tt> command restarts the IOC
-from this state.</p>
-
-<p>While this might seem like a useful thing to be able to do, we have not
-tested it on IOCs using real-world I/O, and it is not unlikely that pausing
-an operational IOC could cause irremdial havok to any device support,
-sequence programs and other software which is not expecting it, so use with
-care and make sure you test it first.  An IOC that is kept paused for more
-than a minute or two could fill up its network buffers and become impossible
-to restart without rebooting.</p>
-
-<h4>IOC Support on 64-bit archs</h4>
-
-<p>A fairly significant number of changes have been that were necessary to
-allow the IOC code to run properly on 64-bit CPU architectures where a
-<tt>long</tt> is 64 bits wide.  This was not as simple as replacing every
-instance of the typename <tt>long</tt> with <tt>epicsInt32</tt> because that
-would have broken a lot of external code unnecessarily.  The generated
-record.h file now uses the typenames from epicsTypes.h to declare record
-fields, thus field sizes are the same on both 32- and 64-bit platforms (on
-64-bit, a <tt>DBF_LONG</tt> does <em>not</em> map to <tt>long</tt> but to
-<tt>int</tt>).  This change does not affect status return values, which are
-still implemented using the native <tt>long</tt> type for the platform.</p>
-
-<h4>Conversion of empty strings to character types</h4>
-
-<p>While changing the conversion routines in db/dbConvert.c and
-db/dbFastLinkConv.c to support 64-bit architectures as described above, it
-was noticed that an empty string converts to the value 0 for all types other
-than <tt>DBF_CHAR</tt> and <tt>DBF_UCHAR</tt> where it converts to the ASCII
-character <tt>'0'</tt>, value 0x30.  Since these types are usually used for
-storing small integers or boolean values rather than ASCII characters, it was
-decided that this conversion is wrong so it has been changed to match the
-other numeric conversions.</p>
-
-<h4>epicsShareAPI deprecated inside IOC</h4>
-
-<p>APIs that are intended for use inside the IOC, the <tt>epicsShareAPI</tt>
-attribute is slowly being removed.  This keyword is only used on MS Windows
-where it indicates to the compiler that the function should use Pascal
-calling conventions rather than C ones, and was necessary to be able to call
-such functions from MS Visual Basic.  APIs for use by client code (CA and
-libCom) will generally retain the attribute if they already had it.</p>
-
-<h4>Record types ANSIfied</h4>
-
-<p>Thanks to John Hammonds at the EPICS Codeathon, the record type
-implementations have been converted from K&amp;R to ANSI C prototypes.</p>
-
-<h4>Added Perl5 CA library</h4>
-
-<p>Base now provides a CA client library interface for Perl5 scripts in
-<tt>src/cap5</tt> and includes as examples some implementations of the
-catools programs written in Perl. Documentation on how to use the Perl
-library is available in <tt>base/html/CA.html</tt> after the build completes.
-This library cannot currently be built on Windows targets.</p>
-
-<h4>IOC ignores SIGHUP</h4>
-
-<p>iocInit() installs an signal handler for ignoring SIGHUP. This fixes a
-problem that appeared with soft IOCs run as a procServ child on some Linux
-systems, where a disconnecting CA client would cause the soft IOC to get a
-SIGHUP and exit.</p>
-
-<h4>Build System Reorganization</h4>
-
-<p>Several changes have been made to the build system, although these changes
-should not affect the contents of <tt>Makefile</tt>s or any applications
-using Base. They do however require that the version of GNU Make used be 3.81
-or later. These changes are briefly:</p>
-<ul>
-  <li><p>A new tool is provided that expands out <tt>@VAR@</tt> macros. By
-    default it knows the value of <tt>@TOP@</tt>, <tt>@ARCH@</tt> and any
-    paths defined in the application's <tt>configure/RELEASE</tt> file such
-    as @EPICS_BASE@, but additional macros can be defined in the
-    <tt>Makefile</tt> that uses it by adding to the <tt>EXPAND_VARS</tt>
-    variable like the example following, which creates an <tt>@EXE@</tt>
-    macro that expands out to <tt>.exe</tt> on windows targets and to nothing
-    on other platforms:</p>
-    <pre>  EXPAND_VARS += EXE=$(EXE)</pre>
-    <p>Files that contain <tt>@VAR@</tt> macros to be substituted must have
-    an at sign <tt><b>@</b></tt> as the last character of their name and be
-    listed in the <tt>EXPAND</tt> variable of their <tt>Makefile</tt>. The
-    expanded file will have the same name as the original with the
-    <tt><b>@</b></tt> suffix removed, and is then available for compiling or
-    installing using any other build mechanism.</p>
-  </li>
-  <li><p>Support has been added for installing Perl library modules. The
-    <tt>Makefile</tt> variable <tt>PERL_MODULES</tt> can be set to a list of
-    names of files to be installed into the <tt>$(TOP)/lib/perl</tt>
-    directory. The above macro expansion facility can then be used in perl
-    programs that use these libraries to set the perl search path to include
-    that directory. The syntax for this is as follows:</p>
-    <pre>  use lib '@TOP@/lib/perl';
-  use MyModule;</pre>
-    <p>The filenames listed in <tt>PERL_MODULES</tt> can include subdirectory
-    path components and the build system will preserve these in the installed
-    result.</p>
-  </li>
-  <li>The Perl scripts that were in <tt>configure/tools</tt> are now found in
-    the new <tt>src/tools</tt> directory, and get installed into the
-    appropriate <tt>bin/<i>hostarch</i></tt> directory at build time. Some of
-    these scripts are no longer required and have been removed, and others
-    are being modified to make them more modular, extracting common routines
-    into perl library modules.</li>
-  <li>The generated files that were created by running make in the
-    <tt>configure</tt> directory are no longer required, having been replaced
-    by additional mechanisms inside the build system files. This removes a
-    common source of build problems.</li>
-</ul>
-
-<h4>Access security configuration files</h4>
-
-<p>Rules and macros were added for creating an *.acf file, access security
-configuration file, from an *.acs file using the C preprocessor. An .acs file
-has the same format as an .acf file with the addition of '#include
-"&lt;filename&gt;"' and '#define &lt;macroname&gt; &lt;value&gt;' lines. The
-C preprocessor includes the #include files and performs the macro
-substitutions.</p>
-
-<h4>Changes to subArray record error behaviour</h4>
-
-<p>In previous versions the INDX field of a subArray record was set to zero
-if the array that it reads through its INP field became empty. From this
-release the INDX field will only be modified by the record's process()
-routine if INDX is greater than MALM. In the event that the no data is read
-through the INP link, the subArray's UDF field will be set and a UDF/INVALID
-alarm will be generated.</p>
-
-<h4>scanOnce(precord) argument</h4>
-
-<p>The argument to <tt>scanOnce()</tt> is a pointer to the record to be
-scanned.  This used to be a <tt>void *</tt> pointer, but is now a
-<tt>dbCommon *</tt> pointer.  Record types written in C that call
-<tt>scanOnce()</tt> will still compile without having to change the source
-code (although a comiler warning may be generated), but any record types
-implemented in C++ will have to be fixed to cast the record instance pointer
-to a <tt>dbCommon *</tt> instead.</p>
-
-<h4>New Architectures</h4>
-
-<p>The following target architectures have been added to this release,
-although the core developers lack the ability to test all of them:</p>
-<ul>
-  <li>linux-cris
-    <ul>
-      <li>linux-cris_v10</li>
-      <li>linux-cris_v32</li>
-    </ul>
-  </li>
-  <li>linux-xscale_be (tested with MOXA UC-7408 Plus)</li>
-</ul>
-
-<h4>Added compile line header search directories</h4>
-
-<p>The compile line list of directories to search for header files now
-includes O.Common and the existing os subdirectories of SRC_DIRS
-&lt;src_dir&gt;/os/&lt;OS_CLASS&gt;, &lt;src_dir&gt;/os/posix, and
-&lt;src_dir&gt;/os/default.</p>
-
-<h4>Parallel make now supported</h4>
-
-<p>The <tt>-j <i>jobs</i></tt> option is now supported for users of GNU Make
-version 3.80 or later. The <tt>-j</tt> option speeds up building by allowing
-multiple jobs (build commands) to be run in parallel; this will have the most
-effect on hosts with multiple symmetric processors, but can also speed up
-uni-processor builds. Builds still work as before when run without
-<tt>-j</tt>, but using the <tt>-j</tt> option with an earlier version of GNU
-make will fail since this relies on the <tt>$(eval)</tt> function which was
-introduced in GNU Make 3.80.</p>
-
-<p>The <tt>-j</tt> option has been tested with this version of EPICS Base,
-but it may not work for Extensions or IOC applications unless their
-dependancies are specified correctly.</p>
-
-<p>New DIRS directory dependancy specifications are required to determine the
-directory build order with <tt>-j</tt>. For example if we have 2 directories,
-src and configure, and the configure directory must be built before the src
-directory, the Makefile should contain:</p>
-
-<blockquote>
-  <pre> DIRS = configure src
- src_DEPEND_DIRS = configure</pre>
-</blockquote>
-
-<p>The directory dependancy specifications are only needed when <tt>-j</tt>
-is given to make. Without the <tt>-j</tt> the order of directories in the
-DIRS definition determines the build order as before.</p>
-
-<h4>Breakpoint tables</h4>
-
-<p>Some sites may be using breakpoint tables that are not monotonic in one
-direction. In R3.14.9 both axes of a breaktable had to be monotonic; a table
-will not be loaded if either the raw or engineering values change direction.
-There are situations where this check is too strict however, so a new
-variable named <tt>dbBptNotMonotonic</tt> has been added that disables this
-check if its value is non-zero.</p>
-
-<p>Breakpoint tables are often included in an IOC's .dbd file, but they can
-also be loaded from a .db file (although VDCT will probably not understand
-them). Since there is no way to set the above variable inside the
-<tt>dbExpand</tt> program that expands out an IOC's .dbd file (which also
-rejects non-monotonic breaktables), all applications that use such tables
-will have to load those tables separately, using either
-<tt>dbLoadDatabase</tt> or <tt>dbLoadRecords</tt>.</p>
-
-<h4>RTEMS on processors with MOTLOAD bootstrap</h4>
-
-<p>Added support for more 'Global Environment Variables'. Documented in the
-EPICS/RTEMS tutorial.</p>
-
-<h4>RTEMS on processors with PPCBUG bootstrap</h4>
-
-<p>Set NTP server as well as nameserver and log server from server bootstrap
-settting.</p>
-
-<h4>RTEMS compiler flags</h4>
-
-<p>The -ansi flag has been removed from CONFORM_FLAGS_STRICT and
-CONFORM_CXXFLAGS_STRICT -- there are many useful library functions whose
-prototypes are disabled when -ansi is used.</p>
-
-<h4>SEL record (Mantis #295)</h4>
-
-<p>The value in the SELN field was not being checked against its limit,
-potentially causing a crash on some architectures.</p>
-
-<h4>Calc expressions</h4>
-<dl>
-  <dt><tt>VAL</tt> keyword</dt>
-    <dd>The keyword <tt>VAL</tt> is now supported in CALC expressions. In a
-      calc or calcout record it returns the current contents of the VAL field
-      (which can be written to by a CA put, so it might <i>not</i> be the
-      result from last time the expression was evaluated). In Access Security
-      expressions it returns the result of the previous evaluation of the
-      rule expression. In other uses of the calcPerform engine, the result
-      may not be well-defined.</dd>
-  <dt><tt>MIN</tt>, <tt>MAX</tt>, <tt>FINITE</tt>, <tt>ISNAN</tt>
-  functions</dt>
-    <dd>Thanks to Benjamin Franksen these functions can now accept any number
-      of arguments, thus <tt>MAX(A,B,C,D,E,F,G,H,I,J,K,L)</tt> and
-      <tt>MIN(A)</tt>are now legal expressions. The <tt>FINITE</tt> function
-      returns a non-zero value as long as none of its arguments are NaN or
-      Inf values, while <tt>ISNAN</tt> returns non-zero if any of its
-      arguments are NaN values.</dd>
-</dl>
-
-<h4>softIoc now starts shell by default</h4>
-
-<p>To prevent an interactive shell from being started, give a <tt>-S</tt>
-(upper case) option on the softIoc command line. The old <tt>-s</tt> (lower
-case) option is still accepted, but now does nothing.</p>
-
-<h4>Error messages from dbLoadRecords</h4>
-
-<p>Some error messages output by the dbLoadRecords parser should be easier to
-understand, having been reworded to report what was actually the problem
-rather than just which routine found the error...</p>
-
-<h4>Command registration for iocsh</h4>
-
-<p>The iocsh command registration data and routines have been moved out of
-the <tt>src/iocsh</tt> directory (which now no longer exists) into a file for
-each library. At the same time, the iocsh implementation code has been moved
-into libCom. There is no <tt>libiocsh.a</tt> library created any more, so any
-applications (such as the sequencer) which explicitly list <tt>iocsh</tt> in
-a <tt>xxx_LIBS</tt> definition in their Makefile(s) will need to be modified
-to have the library name removed. In most cases though the library will have
-been included using the <tt>EPICS_BASE_IOC_LIBS</tt> or
-<tt>EPICS_BASE_HOST_LIBS</tt> variables that are set in Base, and thus no
-changes will be needed.</p>
-
-
-<h2 align="center">Changes between 3.14.8.2 and 3.14.9</h2>
-
-<h4>Cygwin Builds</h4>
-
-<p>The cygwin make version 3.81-1 does not handle MS-DOS path names and thus
-does not work for EPICS builds with RELEASE file definitions. From the
-discussion on the cygwin mailing list it looks like this will be fixed in
-make version 3.82. In the meantime make version 3.80 or a fixed make can be
-downloaded from <a
-href="https://projects.coin-or.org/BuildTools/wiki/current-issues">this
-website</a>.</p>
-
-<h4>New Architectures</h4>
-
-<p>The following target architectures have been added to this release,
-although the core developers lack the ability to test all of them:</p>
-<ul>
-  <li>darwin-ppcx86</li>
-  <li>darwin-x86</li>
-  <li>freebsd-x86</li>
-  <li>freebsd-x86_64</li>
-  <li>interix-x86</li>
-  <li>linux-arm</li>
-  <li>osf-alpha</li>
-  <li>osf-alpha-gnu</li>
-  <li>vxWorks-mpc8540</li>
-  <li>vxWorks-ppc604_altivec</li>
-</ul>
-
-<h4>vxWorks compiler optimization level</h4>
-
-<p>Wind River Systems do not support optimization levels beyond <tt>-O2</tt>
-for vxWorks applications compiled using gcc, so optimized vxWorks builds are
-now set to <tt>-O2</tt> only (we currently use <tt>-O3</tt> everywhere
-else).</p>
-
-<h4>cas</h4>
-
-<p>There was a bug in the portable channel access server library that
-prevented the PV Gateway from being able to handle and pass on alarm
-acknowledgements from the EPICS Alarm Handler ALH. This has been fixed in
-this release and should only require that the gatewey be recomplied against
-this version of Base.</p>
-
-<h4>dbLoadTemplate</h4>
-
-<p>The parser for the substitutions file accepted by dbLoadTemplate() has
-been revised, and is now stricter than it used to be &#x2014; unmatched
-characters that were accepted and discarded without warning before will now
-generate errors. The quote characters at the two ends of a quoted string
-value must now match, although either single or double quotes can be used.
-Escaped characters inside a quoted string should pass safely through to the
-underlying dbLoadRecord() command. The characters permitted in a bareword
-parameter (i.e. a filename or value that is not inside quotes) have been
-reduced from the overly wide set allowed before; the permitted characters now
-comprise: <tt>a-z A-Z 0-9 _ - + : . / \ [ ] &lt; &gt; ;</tt></p>
-
-<h4>Escaped characters in record fields</h4>
-
-<p>Field value strings loaded from a database file by dbLoadRecords() can now
-use C89-compatible escaped character codes such as \", \', \t, \n, \064 and
-\x7e. The parser also now checks for and reports strings that have a newline
-character in them as an error - if you want a newline in a field, use the \n
-escaped version. These escapes only apply to the value part of a field()
-entry in .db file though; no other strings have escape codes translated.</p>
-
-<h4>libCom/test and db/test</h4>
-
-<p>These test programs are no longer installed into the bin/<i>arch</i>
-directory. Running all these programs on any host architecture is as simple
-as typing <tt>make runtests</tt> in the base top level directory or in any
-appropriate subdirectory. The runtests target uses Perl's Test::Harness
-module to execute all of the test programs and summarize the result. It is
-also possible to run individual tests as desired, by executing them from the
-relevent O.&lt;arch&gt; directory; the program output is designed to be
-comprehensible to humans.</p>
-
-<p>For vxWorks and RTEMS, a test harness has been created that will run all
-of the test programs in a suitable order. At a vxWorks target shell, type:</p>
-
-<blockquote>
-  <pre>ld &lt;/path/to/base/bin/vxWorks-<i>arch</i>/vxTestHarness.munch
-cd "/path/to/writable/directory"
-epicsRunLibComTests</pre>
-</blockquote>
-
-<p>On RTEMS, boot the <tt>bin/<i>arch</i>/rtemsTestHarness</tt> binary.</p>
-
-<p>You may wish to capture the output from running these to a file to more
-easily check the results, since there is no wrapper program to collect and
-summarize the results of the individual test programs.</p>
-
-<h4>Breakpoint tables</h4>
-
-<p>The handling of breakpoint table data has been reworked. It is now
-possible to give table data in either ascending or descending order, and the
-breakpoint data may have a negative slope such that the engineering values
-increase while the raw values decrease and vice versa. The only restriction
-on the data is that is must be monatonically increasing or decreasing, so you
-can't use a breakpoint table for curves that have local minima or maxima.
-This restriction is checked for when the breakpoint table is loaded.</p>
-
-<h4>Support for vxWorks 6</h4>
-
-<p>The build configuration support for vxWorks 6.x has changed significantly,
-having been recombined with the older vxWorks 5.x support. The two target
-architectures <tt>vxWorks6-mv2100</tt> and <tt>vxWorks6-mv5100</tt> have been
-removed; IOCs built under vxWorks 6.x using these architectures must revert
-to the original <tt>vxWorks-ppc603_long</tt> and <tt>vxWorks-ppc604_long</tt>
-architectures instead. The configuration file
-CONFIG_SITE.Common.vxWorksCommon now specifies the vxWorks version number, as
-well as the filesystem path to the installation of vxWorks using the
-WIND_BASE variable.</p>
-
-<h4>postfix and calcPerform</h4>
-
-<p>The calc expression parser and exective have undergone a signficant
-overhaul, although the API and expression language supported are backwards
-compatible with one minor exception, described below. Significant
-improvements have been made to both the API and the expression language:
-Multiple values can be calculated and assignments made in a calc expression;
-Error reporting for humans is now supported by the expression parser, and
-code can discover what inputs and outputs are needed and generated by an
-expression.</p>
-
-<p>Assignment operations are now possible, using the new <tt>:=</tt> operator
-which must have an expression variable (<tt>A</tt> through <tt>L</tt>) to its
-immediate left. Multiple expressions can be included in the calculation
-string, separated by a semicolon <tt>;</tt>, all but one of which must be
-assignments. The value of the whole string is determined by the single
-non-assignment expression, which may appear anywhere in the string. For
-example, the following string causes a single CALC record to output the
-successive values of a sine curve in 1 degree intervals:
-<tt>sin(a); a:=a+d2r</tt></p>
-
-<p>Previously any expression that performed an invalid operation which would
-generate a NaN or Inf result would be stopped immediately and return an error
-to the caller. Now it is possible to perform operations that generate NaN or
-infinite results, and the results are returned as normal. The result of the
-expression or the value assigned to a variable may thus be a NaN or an
-infinity. To permit this to be checked within the expression, the new
-operators <tt>finite()</tt>, <tt>isinf()</tt> and <tt>isnan()</tt> have been
-added to the expression language. The literal values <tt>Inf</tt> and
-<tt>NaN</tt> are also now supported in expressions.</p>
-
-<p>The only incompatible change to the expression language was to change the
-<tt>NOT</tt> operator from performing a unary minus operation to an integer
-bitwise not; the former meaning is illogical and as a result was probably not
-used much, if at all &#x2014; nobody complained when I discussed this on
-tech-talk...</p>
-
-<p>The extended API and the expression language are now discussed in detail
-in chapter 19 (libCom) of the R3.14.9 version of the IOC Application
-Developer's Guide.</p>
-
-<h4>calc and calcout record, asLib</h4>
-
-<p>As a result of the above changes to the calc expression parser and
-executive, both the calc and calcout records and the Access Security library
-have been modified to take advantage of the new error diagnostics. The Access
-Security library has been made to reject any expression that contains an
-assignment operation, to prevent any possible security holes that might be
-caused by this significant change to the expression rules.</p>
-
-<p>The calc and calcout records have had some subtle changes applied: To
-mitigate the effects of the Inf/NaN behaviour change, the result of an
-expression is checked for NaN, which will result in the UDF field being set
-and an Undefined/INVALID_ALARM being raised as a result.</p>
-
-<p>An empty string is no longer a legal expression, therefor the CALC and
-OCAL fields have been changed so that their default value is a literal
-<tt>"0"</tt> string. Also any calcout record device support must now add the
-line <tt>#include "postfix.h"</tt> before the
-<tt>#include "calcoutRecord.h"</tt> line in the source code.</p>
-
-<h4>recGblAlarmHook</h4>
-
-<p>The <tt>recGblResetAlarms()</tt> routine (which is called by all record
-types towards the end of record processing) now optionally calls a single
-hook routine via the function pointer <tt>recGblAlarmHook</tt> after it has
-updated a record's alarm status and severity. See regGbl.h for the hook
-routine prototype definition, the routine is also given the previous values
-of the record's status and severity. The hook routine must not block, since
-this would hold up record processing.</p>
-
-<h4>ai, bi, mbbi and mbbiDirect records</h4>
-
-<p>These record types now support raw simulation mode. If the value of the
-SIMM field is 2 (enum string "RAW"), the SIOL link value is placed into the
-RVAL field and passed through the raw to engineering units conversion process
-just like the real device support's raw value would be.</p>
-
-<h4>dbpr</h4>
-
-<p>The TIME field of a record is now displayed in a human readable format.
-TIME used to have an interest level of 4 since it was output in hex and not
-very easy to understand, but it has now been moved to interest level 2.</p>
-
-<h4>configure/RELEASE*</h4>
-
-<p>The <tt>convertRelease.pl</tt> parser now supports the use of
-<tt>-include</tt> statements in configure/RELEASE files as well as
-<tt>include</tt> statements.</p>
-
-<h4>MIPS support</h4>
-
-<p>Changes were needed to the <tt>configure/tools/munch.pl</tt> script to
-support vxWorks-MIPS targets.</p>
-
-<h4>epicsUnitTest</h4>
-
-<p>A new facility is provided in libCom for use in generating automated test
-programs. Many (but not all) of the test programs in <tt>libCom/test</tt>
-have been converted to use this facility.</p>
-
-<h4>dbStaticLib</h4>
-
-<p>Off-by-one buffer overflow error fixed in dbFindField() which only seemed
-to affect vxWorks-(intel) targets.</p>
-
-<h4>RTEMS</h4>
-
-<p>Create a POSIX-compliant TZ environment variable from EPICS_TIMEZONE.
-Previous versions had an incorrect format which was ignored by tzset().</p>
-
-<p>Added space for user extensions. This provides the infrastructure for the
-spy command.</p>
-
-<p>Fixed error in epicsThreadGetName for non-EPICS threads.</p>
-
-<p>Added hooks for application routines to supply special network
-configuration parameters. The RTEMS startup code calls
-epicsRtemsInitPreSetBootConfigFromNVRAM just before reading values from NVRAM
-and epicsRtemsInitPostSetBootConfigFromNVRAM just afterwards. See
-epicsRtemsInitHooks.h for prototypes and global variables.</p>
-
-<h4>e_flex</h4>
-
-<p><tt>e_flex</tt> has been modified to accept DOS line endings as well as
-Unix ones. The <tt>scan.c</tt> file was recreated using <tt>e_flex</tt>
-itself and the <tt>flex.skel</tt> file on the modified
-<tt>scan.l.DISTRIB</tt> source. <tt>initscan.c</tt> is not required or used
-for the EPICS build, so it has been removed.</p>
-
-<h4>devLib</h4>
-
-<p>devLib is now built for all architectures, whereas before it was only
-built on RTEMS and vxWorks. However for it to be usable there must be an
-appropriate table of OS-specific routines provided. For those OSs that don't
-implement these routines a default table is defined which will result in an
-error on any attempt to use devLib routines, but the default table can be
-overridden in an external library that provides an appropriate table. This
-subtle change was implemented to allow use of the SIS 3100 PCI to VME bridge
-from Linux, and needs no change to the other implementations of
-<tt>devLibOSD.c</tt>.</p>
-
-<h4>iocsh</h4>
-
-<p>Added epicsThreadResume command.</p>
-
-<h4>libCom</h4>
-
-<p>mallocMustSucceed and callocMustSucceed accept 0-byte requests. Note that
-these routines may return a NULL pointer in such cases.</p>
-
-<h4>Mac OS X (Darwin)</h4>
-
-<p>Added support for EPICS_HOST_ARCH=darwin-ppcx86 for building
-libraries/applications which will run on both PowerPC and Intel x86
-targets.</p>
-
-<p>Added support for EPICS_HOST_ARCH=darwin-x86.</p>
-
-
-<h2 align="center">Changes between 3.14.8.1 and 3.14.8.2</h2>
-
-<h4>epicsStrtod</h4>
-
-<p>On architectures whose native version of strtod() actually works properly
-(i.e. converts +/-Inf[inity] and NaN strings to their double equivalents) we
-managed to break the use of this in the R3.14.8.1 release. This is now
-fixed.</p>
-
-
-<h2 align="center">Changes between 3.14.8 and 3.14.8.1</h2>
-
-<h4>Version Numbering</h4>
-
-<p>This release adds a fourth level of version number, which we haven't used
-since R3.13.1.1. The intention is to imply that R3.14.8.1 includes some small
-but important changes since R3.14.8 but no signficant new behaviours or API
-modifications. This fourth level has required us to modify the version number
-system and the macros in the epicsVersion.h file slightly though. We have
-taken the opportunity to introduce a new variable <tt>EPICS_SITE_VERSION</tt>
-to the file configure/CONFIG_SITE that adds an optional site-specific version
-number; sites that were achieving this by editing the
-configure/CONFIG_BASE_VERSION file should switch to setting
-<tt>EPICS_SITE_VERSION</tt> instead.</p>
-
-<h4>CA</h4>
-
-<p>Mantis entries fixed:</p>
-
-<p>232 - non-preemptive mode client relying on ca_poll does not always
-reconnect</p>
-
-<h4>Win32 symbol changes</h4>
-
-<p>These changes are required to allow software outside of Base to be built
-on win32 architectures.</p>
-<ul>
-  <li>win32 epicsShareAPI changes to libCom
-    <p>The win32 Pascal calling convention (epicsShareAPI) has been removed
-    from the following header files in libCom/misc: adjustment.h,
-    cantProceed.h, epicsConvert.h, epicsStdlib.h, epicsString.h.</p>
-  </li>
-  <li>epicsString
-    <p>A new function epicsStrtok_r has been added because win32 does not
-    implement strtok_r.</p>
-  </li>
-  <li>epicsStdlib
-    <p>All function described in epicsStdlib.h are now implemented in
-    epicsStdlib.c</p>
-  </li>
-  <li>win32 epicsShareExtern changes in dbStaticLib
-    <p>The type name mapping array mapdbfType defined in dbFldTypes.h has had
-    the correct export modifier keywords added to it for use on win32.</p>
-  </li>
-</ul>
-
-
-<h2 align="center">Changes between 3.14.7 and 3.14.8</h2>
-
-<h4>New host targets</h4>
-
-<p>Configure files are now available to support the win32-x86-mingw (MinGW
-C++ compiler) and win32-x86-cygwin (WIN32 API with cygwin C++ compiler) host
-targets.</p>
-
-<p>Configure files were also added for linux-x86_64 and solaris-sparc64 but
-these files are for experimental purposes only and to show that we are
-working on these targets. Currently these two 64 bit targets are not passing
-our test suite, so they must not be used in production systems.</p>
-
-<h4>Runtime Hardware Address Changes</h4>
-
-<p>An Extended Device Support mechanism has been introduced which is designed
-as a safe way to widen the API between iocCore and the device support
-software it interfaces with. An extended device support can now be notified
-of changes to a record's hardware address, and is given the chance to approve
-or reject that change.</p>
-
-<p>As a result of introducing this notification mechanism, any device support
-that was capable of handling runtime address changes in prior versions of
-Base will have to be updated to provide the new interface, since the absence
-of extended device support is now taken to mean that runtime address changes
-are not understood by the device support. This requirement is not expected to
-affect many EPICS sites.</p>
-
-<h4>POSIX thread priority scheduling</h4>
-
-<p>POSIX thread priority scheduling is now supported. There is a new user
-option USE_POSIX_THREAD_PRIORITY_SCHEDULING in the CONFIG_SITE configure file
-for using POSIX thread priority scheduling. For now the default value is NO.
-This has only been tested on a few versions of linux. On linux, in order, to
-use real time priorities the option must be set to YES and the ioc must be
-started with root privilages.</p>
-
-<h4>VX_DIR</h4>
-
-<p>The definition VX_DIR was removed from configure/RELEASE and moved to
-configure/os/CONFIG_SITE.Common.vxWorksCommon. The configure/RELEASE* files
-should contain location definitions for EPICS modules only.</p>
-
-<h4>RTEMS_BASE</h4>
-
-<p>The definition RTEMS_BASE (and RTEMS_VERSION) were removed from
-configure/RELEASE and moved to configure/os/CONFIG_SITE.Common.RTEMS. The
-configure/RELEASE* files should contain location definitions for EPICS
-modules only.</p>
-
-<h4>event generator and event receiver record support</h4>
-All apsEvent specific record support has been removed from base
-
-<h4>drvTS and apsEvent support</h4>
-
-<p>The following files have been removed from base: drvTS.h drvTS.c, egDefs.h
-egRecord.c egRecord.dbd egeventRecord.c egeventRecord.c egeventRecord.dbd
-erDefs.h erDefs.h erRecord.c erRecord.dbd ereventDefs.h ereventRecord.c
-ereventRecord.dbd</p>
-
-<p>These are removed from EPICS base. The version that previously came with
-base was the version that worked with the APS event system. It is available
-from APS. The version that works with the newer event systems that evolved
-from the APS system is available from the Swiss Light Source.</p>
-
-<h4>task watchdog</h4>
-
-<p>It was possible for taskwd (task watchdog) to not detect when some of the
-standard tasks failed. This is because they were passing their threadid
-rather than using epicsThreadGetIdSelf. It was possible to call taskwdInsert
-before the threadid was actually set.</p>
-
-<h4>dbLock and dbBkpt</h4>
-
-<p>dbLockGetLockId incorrectly always returned 0. dbBkpt (database breakpoint
-facility) is the only code that needed this. This caused unknown errors if
-the dbBkpt facility is used.</p>
-
-<h4>gpHashLib.c</h4>
-
-<p>The maximum size was initialized to 65636 instead of 65536.</p>
-
-<h4>epicsExport.h</h4>
-
-<p>Add additional cast to prevent 'strict aliaising' warnings.</p>
-
-<h4>iocsh</h4>
-
-<p>I/O redirection from vxWorks startup scripts now works.</p>
-
-<h4>dbRecordsOnceOnly</h4>
-
-<p>This new variable which can be controlled using the iocsh <tt>var</tt>
-command (or by simple assignment in the vxWorks shell) allows users to change
-the behaviour of <tt>dbLoadRecords()</tt> when it finds a duplicate record
-definition. The default behaviour has always been to permit multiple record()
-statements for the same record name when loading record instances, but by
-setting <tt>dbRecordsOnceOnly</tt> to any non-zero value, duplicates will
-instead generate an error message instead. It is expected that this will only
-be used in special circumstances, to detect the presence of unintentional
-duplicates where it is known that they should not exist.</p>
-
-<h4>select record</h4>
-
-<p>This record now sets and posts monitors on its SELN field indicating which
-of the inputs was selected, independent of which selection mechanism was
-selected via the SELM field. This makes it much more useful, especially when
-the High, Low or Median mechanisms are chosen.</p>
-
-<h4>macLib</h4>
-
-<p>Macro expansions in any program using the macLib facility from libCom can
-now include a default value which will be used if the macro named is not
-defined at the moment of substitution. The syntax for this is
-<tt>$(name=default)</tt> or <tt>${name=default}</tt>. The default string can
-itself contain other macros like this: <tt>$(name=$(default))</tt>. This
-feature has actually been present since R3.14.6.</p>
-
-<h4>errlog</h4>
-
-<p>On a powerPC, during iocInit, a crash could occur. In particular the
-SYNAPPS version of save_restore experienced crashes. This is now fixed.</p>
-
-<h4>ca</h4>
-
-<p>Mantis entries fixed.</p>
-
-<p>221 - should shutdown full duplex comm on udp sockets if not used</p>
-
-<p>192 - concurrency bug in channel access to local DB</p>
-
-<p>181 - ca_host_name() now returns the host name of the client, not the
-host:port of the server</p>
-
-<p>161 - issues surrounding manipulation of CA contexts</p>
-
-<p>153 - CA (caput) client does not reconnect after server
-suspend-continue-shutdown cycle</p>
-
-<p>111 - non-preemptive clients disconnect if ca_poll() isnt called
-regularly</p>
-
-<h4>portable ca server</h4>
-
-<p>Mantis entries fixed.</p>
-
-<p>196 - portable server library intermittent hang on UNIX systems</p>
-
-<p>191 - corrupt value when doing a put through portable server (little
-endian host)</p>
-
-<p>175 - example portable server array PV 'alan' does not have time stamps</p>
-
-<h4>gdd (used by portable server)</h4>
-
-<p>Mantis entries fixed.</p>
-
-<p>211 - GDD: aitConvertStringEnum16 does nothing if
-pEnumStringTable==NULL</p>
-
-<h4>RTEMS port</h4>
-
-<p>Added support for setting NFS server/mount information from PPCBUG
-argument strings.</p>
-
-<p>rtems_shutdown_executive is now called on IOC exit. On many BSPs this will
-return control to the bootstrap PROM.</p>
-
-<p>Set POSIX TZ environment variable from NVRAM, or failing that, from
-EPICS_TIMEZONE.</p>
-
-<p>Cleaned up support for obtaining network configuration from NVRAM.</p>
-
-<p>Added support for some additional boards.</p>
-
-<p>Set iocsh prompt from host name.</p>
-
-<p>Initialize in-memory filesystem from tar image following executable in
-bootstrap flash memory. This allows for fully standalone IOCs -- no TFTP/NFS
-server required.</p>
-
-<p>Set IOC_NAME and IOC_STARTUP_SCRIPT environment variables from bootstrap
-parameters.</p>
-
-<h4>vxWorks port</h4>
-
-<p>Fixed mantis entry.</p>
-
-<p>179 -base does not build with vxWorks 6.0</p>
-
-<p>225 - On vxWorks epicsThreadCreate returned -1 instead of 0 if a thread
-could not be created. This is fixed.</p>
-
-<h4>OS X port</h4>
-
-<p>Builds on Tiger.</p>
-
-<p>Readline now used by default.</p>
-
-<h4>WIN32 port</h4>
-
-<p>Fixed mantis entries.</p>
-
-<p>195 - explicitly unloading Com.dll causes crash</p>
-
-<p>230 - assert fail of caget, caput, etc under msvc 8</p>
-
-<p>231 - manifest files not installed under visual C++ 8</p>
-
-<h4>POSIX port</h4>
-
-<p>Fixed mantis entries.</p>
-
-<p>186 - failure after exit command if log client is running</p>
-
-<p>222 - osiSpawnDetachedProcess doesnt close open files in dupicate process
-on POSIX</p>
-
-
-<h2 align="center">Changes between 3.14.6 and 3.14.7</h2>
-
-<h4>selRecord</h4>
-
-<p>The select record type has for a long time made use of a coule of magic
-numbers (1e+30 and -1e+30) to mean "not a real value", which prevents the
-record from working properly if one or other of these appears as an actual
-data value. These have been changed to use +Inf and -Inf or NaN instead, so
-+/-1e+30 may be used as a data value.</p>
-
-<h4>ai, ao, dfanout and subroutine Records</h4>
-
-<p>These record types have been modified to respond better to NaN values as
-follows: if the VAL field contains a NaN value, the UDF field will be set and
-an undefined value alarm will be triggered.</p>
-
-<h4>epicsStdlib.h/epicsStrtod()</h4>
-
-<p>epicsStdlib.h declares epicsStrtod() which provides a version of strtod
-which handles NAN/INF on all architectures. All uses of strtod() in base have
-been converted to use epicsStrtod().</p>
-
-<p>epicsStdlib.h also declares epicsScanFloat() and epicsScanDouble() which
-replace calls to sscanf with routines which handle NAN/INF on all
-architectures.</p>
-
-<h4>epicsThreadCreate Stacksize Posix</h4>
-
-<p>The posix implementation of epicsThreadCreate() now makes pthread calls to
-set the stack size. The sizes returned by epicsThreadGetStackSize() for the
-inputs epicsThreadStackSmall, epicsThreadStackMedium and epicsThreadStackBig
-are 128K, 256K and 512K respectively on at least the architectures Linux,
-Solaris, HPUX and Darwin (different values are used on vxWorks and RTEMS).
-This allows creation of many more threads on most systems.</p>
-
-<h4>dbNotify</h4>
-
-<p>dbNotifyCancel now waits if the userCallback is active when dbNotifyCancel
-is called. Previously it just returned. NOTE CAREFULLY. This means that the
-userCallback must not free the putNotify structure.</p>
-
-<h4>CA commandline tools</h4>
-
-<p>caget and camonitor now have an additional "-s" option to explicitly
-request server-side string conversion, which - in case of the regular CA
-server - leads to "precision" info (e.g. the PREC field of an EPICS record)
-being honoured.</p>
-
-<h4>POSIX signals</h4>
-
-<p>Signals are blocked in all but the main thread. Applications/drivers which
-require signal delivery to a subthread will need to be modified.</p>
-
-<h4>epicsExit</h4>
-
-<p>Three new functions are implemented: <tt>epicsExit</tt>,
-<tt>epicsExitCallAtExits</tt>, and <tt>epicsAtExit</tt>. These are similar to
-<tt>exit</tt> and <tt>atexit</tt>, i.e. they provide the ability to register
-a function to be called when the process exits. They are provided becase
-neither vxWorks or win32 properly implement <tt>exit</tt> and
-<tt>atexit</tt>. Note that they apply to an IOC stopping NOT to a thread
-exiting.</p>
-
-<h4>epicsStdio and epicsStdioRedirect</h4>
-
-<p>In order to support iocsh redirection of <tt>stdin</tt>, <tt>stdout</tt>,
-and <tt>stderr</tt>, <tt>epicsStdio.h</tt> defines the following new
-functions: <tt>epicsGetStdin</tt>, <tt>epicsGetStdout</tt>,
-<tt>epicsGetStderr</tt>, <tt>epicsSetStdin</tt>, <tt>epicsSetStdout</tt>,
-<tt>epicsSetStderr</tt>, and <tt>epicsStdoutPrintf</tt>.
-<tt>epicsStdioRedirect.h</tt> defines macros that redefine <tt>stdin</tt>,
-<tt>stdout</tt>, <tt>stderr</tt>, and <tt>printf</tt>.</p>
-
-<p>Any code that includes <tt>epicsStdioRedirect.h</tt> will automatically
-have it's stdio redirected. It has been added to many files in base. If code
-called by dbior wants it's output redirected, it must also include this
-file.</p>
-
-<h4>IOC Test Facilities</h4>
-
-<p>Any command that previously had an argument for a report file name no
-longer has the argument. The new iocsh redirection capability is now used.
-For example the former command:</p>
-<pre>    dbl "0" reportName</pre>
-<pre>Is now:</pre>
-<pre>    dbl &gt; reportName</pre>
-Note that this does NOT work on the vxWorks shell only on iocsh. On the
-vxWorks shell the following command can be given:
-<pre>    iocshCmd("dbl &gt; reportName")</pre>
-
-<h4>errlog</h4>
-
-<p>errlog now calls <tt>epicsAtExit</tt> and releases all resources when
-<tt>epicsExitCallAtExits</tt> is called.</p>
-
-<h4>libCom</h4>
-
-<p>epicsStrGlobMatch() routine added.</p>
-
-<h4>iocsh</h4>
-
-<p>Input/output redirection added.</p>
-
-<p>iocshCmd routine added (callable from vxWorks shell).</p>
-
-<p>help command uses globbing.</p>
-
-<h4>calcoutRecord</h4>
-
-<p>The ODLY (Output Delay) was not handled properly. This is fixed.</p>
-
-<h4>compressRecord</h4>
-
-<p>make sure reset gets called when size of INP array changes.</p>
-
-<h4>dbAccess DBR_ENUM_STRS for field DTYP</h4>
-
-<p>Data Base Request Option DBR_ENUM_STRS for the DTYP field of soft records
-can cause an IOC to crash.</p>
-
-<h4>RTEMS</h4>
-
-<p>RTEMS implementation of epicsMessageQueuePending() now works.</p>
-
-<p>Added support for MVME2100 BSP.</p>
-
-<p>Added support for building RTEMS bootable images.</p>
-
-<h4>iocBoot/ioc* build change</h4>
-
-<p>The cdCommands and envPaths files are now created in ioc* directory only
-when the ARCH defined in the ioc*/Makefile is present in BUILD_ARCHS for the
-build.</p>
-
-
-<h2 align="center">Changes between 3.14.5 and 3.14.6</h2>
-
-<h4>CA command line tools complete</h4>
-
-<p>The complete set of Channel Access command line tools (caget, caput,
-camonitor, cainfo) is available as announced during the May 2004 Collab.
-meeting. Documentation is part of the CA Reference Manual. Be aware of
-possible name conflicts with existing local tools.</p>
-
-<h4>IOC template file configure/RULES.iocBoot removed</h4>
-
-<p>The directory name wildcards that were defined here have been moved to
-iocBoot/Makefile, which as a result is no longer unique in having its own
-configure/RULES file.</p>
-
-<h4>APS Virtual Linac template removed</h4>
-
-<p>This is really a demo and a complete EPICS IOC application, not a
-template. It will be made available separately.</p>
-
-<h4>EPICS_HOST_ARCH win32-x86-cygwin renamed to cygwin-x86</h4>
-
-<p>The EPICS_HOST_ARCH win32-x86-cygwin was renamed cygwin-x86 to avoid
-confusion about what OS interfaces are used on Windows: native win32 or
-cygwin's emulation of POSIX. Now we have</p>
-<ul>
-  <li>win32-x86 Uses native win32 interfaces with MS compiler.</li>
-  <li>win32-x86-borland Uses native win32 interfaces with borland
-  compiler.</li>
-  <li>win32-x86-gnu Uses native win32 interfaces with cygwin gnu compiler.
-    (Not implemented yet.)</li>
-  <li>cygwin-x86 Uses cygwin POSIX interfaces with cygwin gnu compiler.</li>
-</ul>
-
-<h4>EPICS_TS_NTP_INET</h4>
-
-<p>The time server's IP address used by the vxWorks clock routines was not
-reading the default value from the generated envData.c file but going
-straight to the boot host if no environment variable by that name was set.</p>
-
-<h4>CONFIG_ENV and CONFIG_SITE_ENV</h4>
-
-<p>These files are now parsed by a program that recognizes and ignores
-comment lines. Previous versions of this parser would extract settings from
-these files even if they appear on a line starting with a '#' character, so
-the last line containing a setting for any variable would give the value used
-as the default. This was first noticed in R3.14.5 where a commented-out
-setting for the <code>EPICS_TIMEZONE</code> parameter was added
-<em>after</em> the uncommented version.</p>
-
-<h4>db test shell commands</h4>
-
-<p>Many of the commands crashed if given no arguments. They are now more
-crash proof.</p>
-
-<h4>db_access - conversion of double to float</h4>
-
-<p>When a CA user asked for display or control limits as a float a 0 value
-was returned as -1.17549435E-38. This is now fixed.</p>
-
-<h4>New DBD rule</h4>
-
-<p>A new dbd rule will create a &lt;name&gt;Include.dbd from files specified
-in a &lt;name&gt;_DBD macro definition. An include line will be placed in the
-&lt;name&gt;Include.dbd for each file specified in the &lt;name&gt;_DBD
-definition. If a Makefile contains</p>
-<pre>        DBD=xxx.dbd
-        xxx_DBD = f1.dbd f2.dbd f3.dbd </pre>
-
-<p>an xxxInclude.dbd file will be created containing the lines</p>
-<pre>        include "f1.dbd"
-        include "f2.dbd"
-        include "f1.dbd"</pre>
-
-<p>and dbExpand will be invoked to create the xxx.dbd file from the
-xxxInclude.dbd.</p>
-
-<h4>Solaris Builds</h4>
-
-<p>Old solaris 6 specific compiler options have been removed.</p>
-
-<h4>New make targets cvsclean and archclean</h4>
-
-<p>The new top level Makefile only target, cvsclean, removes cvs .#* files in
-all dirs of the top directory tree.</p>
-
-<p>The new archclean target is like the clean target except that O.Common
-directories are not removed.</p>
-
-<h4>epicsString</h4>
-
-<p>Add epicsSnStrPrintEscaped.</p>
-
-<h4>epicsExport</h4>
-
-<p>epicsExportAddress(typ,obj) now generates an extern named pvar_typ_obj and
-epicsExportRegistrar(func) an extern named pvar_func_obj. Previously both
-just named the variable pobj.</p>
-
-<p>epicsRegisterFunction(name) in conjunction with the dbd 'function' keyword
-can be used to register functions referred to by record subroutine name
-fields.</p>
-
-<h4>Access Security</h4>
-
-<p>The access security configuration rules now accept quoted strings where
-just names were allowed previously.</p>
-
-<p>All dump routines now have FP version.</p>
-
-<p>A new shell command "ascar(int level)" is now available. It produces a
-report of the INP channel access connections. Level (0,1,2) produces (a
-summary report, summary plus unconnected channels, summary plus report of all
-channels)</p>
-
-<h4>Channel Access Client Library</h4>
-<ul>
-  <li>Fixed "subscription updates intermittently do not resume when
-    unresponsive circuit reconnects" bug
-    <ul>
-      <li>Scope:
-        <p>This bug was introduced in R3.14.5 and does not exist in any other
-        release.</p>
-      </li>
-      <li>Symptom:
-        <p>Subscription updates intermittently do not resume depending on
-        circumstances when unresponsive circuit reconnects</p>
-      </li>
-      <li>Additional Information:
-        <p>A decision was made to add a change to EPICS R3.14.5 so that when
-        a TCP circuit is temporarily unresponsive the channel, but not the
-        circuit, is immediately disconnected. This change was determined to
-        be necessary to improve overall system robustness in the face of IOC
-        or network overload. Unfortunately, an error was made when installing
-        these changes. I am sorry about any inconvenience that this has
-        caused. Thanks to Ken Evans at the APS for discovering this
-        problem.</p>
-      </li>
-    </ul>
-  </li>
-  <li>Fixed "ca_replace_access_rights_event() fails if passed a nill function
-    pointer" bug
-    <ul>
-      <li>Scope:
-        <p>This bug probably exists in all R3.14 releases.</p>
-      </li>
-      <li>Symptom:
-        <p>Passing a nill function pointer to
-        ca_replace_access_rights_event() should install a noop handler, but
-        this currently causes a failure.</p>
-      </li>
-      <li>Additional information:
-        <p>Regression tests have been installed to detect this mistake.</p>
-      </li>
-    </ul>
-  </li>
-  <li>Fixed "CA client library crash when clear channel request occurs in get
-    callback handler" bug
-    <ul>
-      <li>Scope:
-        <p>This bug was introduced in R3.14.5 and does not exist in any other
-        release.</p>
-      </li>
-      <li>Symptom:
-        <p>CA client library crash when clear channel request occurs in get
-        callback handler</p>
-      </li>
-      <li>Additional information:
-        <p>When testing the striptool application, Ken Evans, discovered a
-        bug in the CA client library occurring when a clear channel request
-        occurs in get callback handler. Regression tests have been updated so
-        that this mistake will not slip through testing undetected in a
-        future release.</p>
-      </li>
-    </ul>
-  </li>
-  <li>Fixed "Double server subscription install when subscription request
-    occurs in connection callback handler" bug
-    <ul>
-      <li>Scope:
-        <p>This bug was introduced in R3.14.5 and does not exist in any other
-        release. Subscription request must be made from within connection
-        callback handler</p>
-      </li>
-      <li>Symptom:
-        <p>It has been discovered (by Ken Evans while testing the gateway)
-        that certain subscription requests were persisting in the gateway
-        after clients had deleted them. This bug causes additional resources
-        to be consumed, but does not result in a crash.</p>
-      </li>
-      <li>Additional information
-        <p>Additional debugging has revealed that the CA client library in
-        this situation inadvertently made the subscription request twice:
-        once at the users&#x2019; request, and later on again when the
-        library auto installed subscriptions for disconnected channels.</p>
-      </li>
-    </ul>
-  </li>
-  <li>Fixed "failure when deleting channel in get callback handler" bug
-    <ul>
-      <li>Scope:
-        <p>Probably introduced in a previous R3.14 release.</p>
-      </li>
-      <li>Symptom:
-        <p>An intermittent C++ exceptions during regression testing.</p>
-      </li>
-    </ul>
-  </li>
-</ul>
-<ul>
-  <li>Behavior Changes
-    <ul>
-      <li>Process blocks attempting to exit if the application does not call
-        ca_context_destroy()
-        <p>In EPICS release R3.14 the CA client library is implemented using
-        axillary threads. If the application does not call
-        ca_context_destroy() these threads will still be running, and
-        depending on operating system conventions the process may
-        <em>not</em> exit if the main thread exits, but axillary threads are
-        still running. Note that ca_context_destroy() is functionally
-        equivalent to the deprecated call ca_task_exit().</p>
-      </li>
-    </ul>
-  </li>
-</ul>
-
-<h4>Channel Access Portable Server (used by the CA gateway and others)</h4>
-<ul>
-  <li>Fixed "assert fail when writing string through Portable CA Server" bug
-    <ul>
-      <li>Scope:
-        <p>This bug is only present in the portable CA server and so it does
-        <em>not</em> impact IOC based applications. The bug is present in the
-        CA gateway and any portable CA server based application. This problem
-        may have been recently introduced when GDD was patched to properly
-        handle fixed sized strings.</p>
-      </li>
-      <li>Symptom:
-        <p>Failure, when writing large string through the portable CA server.
-        There appears to be a possibility of the wrong string being written
-        when a smaller string is used. You may see the following message.</p>
-        <p>A call to "assert (! this-&gt;pValue-&gt;unreference ())" failed
-        in ..\..\..\..\include\smartGDDPointer.h line 88.</p>
-      </li>
-      <li>Additional Information:
-        <p>Thanks to Stephanie Alison at SLAC for discovering the bug and to
-        Ken Evans at the APS for reminding me to fix it.</p>
-      </li>
-    </ul>
-  </li>
-</ul>
-
-
-<h2 align="center">Changes between 3.14.4 and 3.14.5</h2>
-
-<h4>dbtr</h4>
-
-<p>Don't seg-fault if no argument is passed to dbtr.</p>
-
-<h4>New build targets.</h4>
-
-<p>New files have been created in configure/os to allow
-CROSS_COMPILER_TARGET_ARCHS to include solaris-sparc-gnu and
-solaris-sparc-debug when EPICS_HOST_ARCH is solaris-sparc. Also
-CROSS_COMPILER_TARGET_ARCHS can now include linux-x86-debug when
-EPICS_HOST_ARCH is linux-x86.</p>
-
-<h4>New epicsString.h function</h4>
-
-<p>A new function epicsStrnCaseCmp has been added. It is like strncmp except
-that it ignores case.</p>
-
-<h4>R3.13 compatability files</h4>
-
-<p>R3.13 compatability files are no longer generated automatically during the
-build. configure/CONFIG_SITE contains two new macros for building
-compatibility files. They are set to NO but can be set to YES. The macros
-are:</p>
-<ul>
-  <li>COMPAT_TOOLS_313
-    <p>This will install the compatibility files needed to build R3.13
-    extensions built with this R3.14 base.</p>
-  </li>
-  <li>COMPAT_313
-    <p>This will install the compatibility files needed to build R3.13
-    extensions and IOC applications built with this R3.14 base.</p>
-  </li>
-</ul>
-
-<h4>APS Virtual LINAC Templates</h4>
-
-<p>A new set of templates has been included in R3.14.5 to implement a Virtual
-LINAC in an ioc using databases and sequence programs. The Virtual LINAC
-simulates the generation and transmission of an electron beam down a LINAC.
-Several steering coils, BPMs, and other typical accelerator components are
-simulated to provide a realistic interaction between the operator and the
-"LINAC". Since it is an entirely soft application, it will work on any
-platform. An medm display is provided as the primary GUI. It can also be used
-to experiment with other CA client tools.</p>
-
-<p>To install the templates, use the following commands:</p>
-<pre>  mkdir <top>
-  cd <top>
-  &lt;base&gt;/bin/&lt;arch&gt;/makeBaseApp.pl -t vlinac vlinac
-  &lt;base&gt;/bin/&lt;arch&gt;/makeBaseApp.pl -i -t vlinac vlinac</pre>
-
-<p>For further information, see:</p>
-<pre>  &lt;top&gt;/vlinacApp/misc/README
-  &lt;top&gt;/vlinacApp/misc/Virtual_Linac_Info.pdf</pre>
-
-<h4>Stringin record time-stamp soft device support</h4>
-Add simple device support for converting time to nicely-formatted string
-using INP field as epicsTimeToStrftime format string:
-<pre>record(stringin, "$(user)now")
-{
-    field(DESC, "Current time and date")
-    field(DTYP, "Soft Timestamp")
-    field(INP, "@%Y-%m-%d %H:%M:%S.%03f")
-}</pre>
-
-<h4>Channel Access Portable Server (used by the CA gateway and others)</h4>
-<ul>
-  <li>Fixed failure occurring if client disconnected while asynchronous PV
-    attach was outstanding, or, for enumerated native type process variables,
-    while enumerated string table cache asynchronous IO was outstanding. This
-    problem does not occur in IOCs because they are not yet based on the
-    portable server library. This bug was first detected by Ken Evans in the
-    production CA gateway at the APS.</li>
-</ul>
-
-<h4>Channel Access Original Server (used in IOC)</h4>
-<ul>
-  <li>A bug causing the server threads to become stuck in a state where they
-    process requests, but no longer send responses, if in the past the system
-    was experiencing network buffer starvation has been fixed. This problem
-    existed probably in all previous EPICS releases, but network buffer
-    starvation issues have become more prevalent starting with Tornado
-  2.0.</li>
-  <li>Users noticed that UDP related output from the casr diagnostic was
-    easily confused with the information from casr for TCP circuits. This has
-    been fixed.</li>
-</ul>
-
-<h4>Channel Access Client Library</h4>
-<ul>
-  <li>Disconnect behavior is now more robust in response to congestion. When
-    a channel times out, the channel is disconnected, but not the circuit.
-    The circuit is only disconnected when the internal TCP/IP keepalive timer
-    fires or if teh IOC reboots with the same IP address. This will result in
-    less UDP search traffic during periods of congestion and also less TCP/IP
-    circuit thrashing. A side effect will be that if a user turns off a
-    vxWorks IOC, changes its IP address, and then reboots it, then the user
-    will need to wait out the full duration of the TCP/IP keepalive timer
-    before the client will reconnect. This is undoubtedly a negative side
-    effect, but it is felt that the improvements in robustness justify the
-    confusion resulting in the small number of situations that a vxWorks
-    IOC's IP address is changed.</li>
-  <li>In previous releases if a directory service returns the address of a CA
-    server that does <em>not</em> have the PV that is being sought then the
-    client library could end up sending search requests at a very high rate.
-    This problem has been fixed by placing all disconnected channels in a
-    queue implementing a short delay prior to there being ready again for
-    periodic name resolution requests.</li>
-  <li>In previous R3.14 releases the CA client library's search datagram
-    interval exponential backoff was flawed. CA's search datagram interval
-    exponential backoff should proceed following the sequence 30mS, 60mS,
-    120mS, 240mS, and so on. Or a similar behavior with higher initial delays
-    resulting from a round trip time delay estimate greater than 30 mS.
-    However, instead the backoff delays were 30mS, 30mS, 30mS, 30mS, 30mS,
-    30mS, 60mS, 120mS, 240mS, and on. This bug also impacted what CA does
-    when a channel disconnects or there is a beacon anomaly ( a new server
-    event). The intent was to start the search delay for disconnected
-    channels in these situations at 2 seconds but due to the above bug the
-    delay was more like 64mS. This bug appears only in earlier versions of
-    EPICS R3.14.</li>
-  <li>A bug has been found in the CA repeater supplied with EPICS R3.14.2
-    through R3.14.4 (inclusive). The symptom will be clients running for more
-    than a few minuites do not connect to a newly introduced server. Fixed in
-    R3.14.5.</li>
-</ul>
-
-<h4>dbCa</h4>
-
-<p>Better error messages are now generated.</p>
-
-<p>dbCaPutLinkCallback is a new function. It provides the ability to
-implement record/driver support that does not complete until a channel access
-put callback has completed. See the Application Developer's Guide for
-details.</p>
-
-<p>dbCaAddLinkCallback is a new function. The caller can provide a connect
-and monitor callback. See the Application Developer's Guide for details.</p>
-
-<h4>devXxSoftCallback</h4>
-
-<p>Soft device that uses dbCaPutLinkCallback has been written for ao, bo,
-calcout, longout, mbbo, mbboDirect, and stringout records. The dbd
-definitions have been added to devSoft.dbd. In other to use the new support
-the DTYP field is defined:</p>
-<pre>    field(DTYP,"Async Soft Channel")</pre>
-
-<h4>calcoutRecord</h4>
-
-<p>The CALC and OCAL fields now have a size of 40 so that they are the same
-as the calcRecord.</p>
-
-<p>calcoutRecord now has associated device support. The default support will
-act just like the old calcout. Support bis also available that uses
-dbCaPutLinkCallback.</p>
-
-<h4>mbbiRecord</h4>
-
-<p>The fields ZRST,...,FFST are now special(SPC_MOD).</p>
-
-<h4>mbboRecord</h4>
-
-<p>The fields ZRST,...,FFST are now special(SPC_MOD). init_record now checks
-to see if state strings or values are defined during pass 0. Previously if
-another record had a DBR_STRING link to an mbboRecord it thought the field
-was a USHORT instead of an ENUM.</p>
-
-<h4>epicsString</h4>
-
-<p>A new function has been added epicsStrPrintEscaped, which converts the
-standard C escape characters to \xxx characters.</p>
-
-<h4>IOC shell system command</h4>
-
-<p>The 'system' command has been added to the IOC shell. To enable this
-command, add <code>registrar(iocshSystemCommand)</code> to an application
-database description file.</p>
-
-
-<h2 align="center">Changes between 3.14.3 and 3.14.4</h2>
-
-<h4>sCalcPostfix</h4>
-
-<p>This has been removed from base.</p>
-
-<h4>Format string checking</h4>
-
-<p>'printf-style' functions like errlogPrintf have their arguments verified
-against their format string when compiled with gcc.</p>
-
-<h4>IOC shell command-line editing on vxWorks</h4>
-
-<p>The IOC shell now uses the vxWorks ledLib routines so command-line editing
-is now the same in the IOC shell as it is in the vxWorks shell.</p>
-
-<h4>CA client library crashes when the same PV name is on multiple
-servers</h4>
-
-<p>If the CA client library was searching for a PV name that was hosted on
-more than one server a segmentation violation occurred when printing a
-diagnostic message resulting in a failure of the CA client library. The bug
-was introduced in R3.14.3. The code was tested on WIN32 prior to release, but
-the problem has so far been reproduced only on Linux.</p>
-
-<p>Thanks to Ernest Williams at the SNS for discovering and helping to
-diagnose the problem.</p>
-
-<h4>Disconnection callback function called when CA channel known to be
-disconnected</h4>
-
-<p>If a CA circuit timed out during the connect sequence then the CA client
-library called the applications's disconnect callback function indicating a
-disconnect state transition when the channel was already known to be
-disconnected. This has caused the sequencer to improperly maintain its
-connected channel count. Other CA client side tools may also be impacted.</p>
-
-<p>Recent versions of vxWorks appear to experience a connect failure if the
-vxWorks IP kernel reassigns the same ephemeral TCP port number as was
-assigned during a previous lifetime. The IP kernel on the vxWorks system
-hosting the CA server might have a stale entry for this ephemeral port that
-has not yet timed out which prevents the client from connecting with the
-ephemeral port assigned by the IP kernel. Eventually, after EPICS_CA_CONN_TMO
-seconds, the TCP connect sequence is aborted and the client library closes
-the socket, opens a new socket, receives a new ephemeral port assignment, and
-successfully connects.</p>
-
-<p>Thanks to Mark Rivers for initially reporting the bug and energetically
-assisting with identifying the cause.</p>
-
-
-<h2 align="center">Changes between 3.14.2 and 3.14.3</h2>
-
-<h4>TPRO output</h4>
-
-<p>The record processing trace output generated when the <code>.TPRO</code>
-field of a record is non-zero now includes the name of the thread that is
-actually doing the processing.</p>
-
-<h4>calcRecord and calcoutRecord</h4>
-
-<p>Previously if a dbGetLink failed on one of the input links, dbGetLink was
-not called for the remaining links. Now it is.</p>
-
-<h4>put notify</h4>
-
-<p>put notify did not act properly if a record had disp=TRUE, i.e. if puts
-are disabled. It now returns putNotifyPutDisabled.</p>
-
-<h4>fastlock.h</h4>
-
-<p>This is no longer supported</p>
-
-<h4>devLib</h4>
-
-<p>devLib is now supported on vxWorks and RTEMS. It has been moved from
-src/vxWorks/src to src/libCom/osi. devLibVirtualOS has been extended to
-support allocating A24 addresss and an init method.</p>
-
-<h4>vxWorks dependent modules moved</h4>
-The following have been moved from src/vxWorks/src to
-src/libCom/osi/os/vxWorks: camacLib.h, drvTS.c, drvTS.h, epicsDynLink.c,
-epicsDynLink.h, module_types.h, task_params.h, veclist.c. Brief documentation
-has been added to the Application Developer's Guide.
-
-<h4>Close-On-Exec flag set for all sockets created in EPICS base</h4>
-
-<p>On POSIX systems if a Channel Access application spawns off 3rd party
-software with an exec() call then all open file desriptors are inherited
-unless the close-on-exec flag is set for each file descriptor. A new wrapper
-function was created so that all sockets created in EPICS base will have the
-close-on-exec flag set on POSIX systems. The function which spawns the CA
-repeater with exec() used to close all open files except stdin/stdout/stderr.
-This step was no longer required and therefore was removed from the code.</p>
-
-<h4>Temporary Files on Windows</h4>
-
-<p>The tmpfile() function on windows requires that all temporary files be
-stored in the root folder. The antelope (yacc) tool in base was calling
-tmpfile() and this was causing problems at sites where win32 systems use
-remotely mounted secure file systems. A wrapper function called "FILE *
-epicsTempFile()" that creates a temporary file on WIN32 with a name epicsNNN
-using one of the following paths was installed into libCom. It searches
-starting with (1) below and stops when it finds a specified path that exists.
-On POSIX systems, and systems that default to POSIX behavior, epicsTempFile()
-simply calls tmpfile().</p>
-<ol>
-  <li>where the TMP environment variable specifies</li>
-  <li>in c:\tmp</li>
-  <li>in the current working directory</li>
-</ol>
-
-<h4>envPaths file</h4>
-
-<p>For operating systems other than vxWorks, there is now a target file
-created in each <code>iocBoot/ioc</code> directory called
-<code>envPaths</code>, which performs the same functions as the
-<code>cdCommands</code> file in vxWorks but using environment variables. The
-entries in <code>envPaths</code> are derived from the contents of the
-application's <code>configure/RELEASE</code> file.</p>
-
-<h4>Macros in database filenames</h4>
-
-<p>Database (<code>.db</code> and <code>.dbd</code>) filenames passed to
-<code>dbLoadDatabase</code>, <code>dbLoadRecords</code> and inside
-<code>dbLoadTemplate</code> substitutions files will now have environment
-variable macros expanded before opening. These are expressed using the
-standard <code>${MACRO}</code> syntax. Inside a template substitutions file
-the filename must be enclosed in double quotation marks if macros are
-used.</p>
-
-<h4>registerRecordDeviceDriver output subroutine renamed</h4>
-
-<p>The registration routine generated by the registerRecordDeviceDriver.pl
-perl script now includes the name of the application, thus requiring a
-one-line change to any IOC startup files produced with earlier R3.14 releases
-of base. The actual name is taken from a second command line argument
-supplied to the script by the modified make rules, and is derived from the
-name of the fully expanded dbd file from which the necessary information is
-extracted. The change needed to every startup script involves using this new
-name in place of the old <code>registerRecordDeviceDriver</code>. Assuming
-that your application's fully expanded dbd file is called
-<code>example.dbd</code> you would modify the lines</p>
-
-<blockquote>
-  <pre>dbLoadDatabase("dbd/example.dbd",0,0)
-registerRecordDeviceDriver(pdbbase)</pre>
-</blockquote>
-
-<p>to become</p>
-
-<blockquote>
-  <pre>dbLoadDatabase("dbd/example.dbd",0,0)
-example_registerRecordDeviceDriver(pdbbase)</pre>
-</blockquote>
-
-<h4>dbExpand <code>-o outfile</code> option</h4>
-
-<p>A commandline option <code>-o</code> has been added to the dbExpand
-program to allow the name of its output file to be specified. If there are
-any errors in the input file(s) the output file will not be generated or
-modified at all. The rules to expand DBD files have been changed to make use
-of this.</p>
-
-<h4>New keyword <code>variable()</code> supported in dbd files</h4>
-
-<p>Database definition (.dbd) files can now contain declarations of simple
-static variables, a facility intended for driver debugging purposes. These
-<code>variable(name)</code> or <code>variable(name,type)</code> declarations
-are preserved by dbExpand (<code>type</code> is <code>int</code> if omitted),
-and will be converted by registerRecordDeviceDriver.pl into code that
-registers them with iocsh. The variables themselves must be defined in some
-existing C or C++ code and marked using the macro
-<code>epicsExportAddress(type,name)</code>. Only plain <code>int</code> and
-<code>double</code> types are supported.</p>
-
-<p><strong>macEnvExpand</strong></p>
-
-<p>A facility for performing macro expansion using environment variables as
-macro definitions has been added to libCom/macLib. The ioc shell now performs
-macro expansion using this on all input lines (other than comments) before
-printing and executing the line.</p>
-
-<p><strong>iocsh var command</strong></p>
-
-<p>For simple applications such as controlling the value of debugging flags.
-Devlopers with more complex expression handling requirements should consider
-use of the <strong>cexp</strong> package. The available variables are defined
-by the new <code>variable</code> dbd file keyword.</p>
-
-<p><strong>iocshArgPersistentString</strong></p>
-
-<p>Tell iocsh to make a copy of the argument string before passing it to the
-handler function.</p>
-
-<p><strong>epicsStrDup</strong></p>
-
-<p>Operating-system independent replacement for strdup().</p>
-
-<p><strong>epicsMessageQueue</strong></p>
-
-<p>The epicsMessageQueue API has been changed. All functions and methods to
-receive a message now have an additional argument which specifies the size of
-the receiver buffer. The receive functions/methods return -1 and the received
-message is discarded if the received message will not fit in the buffer. See
-the Application Developer's Guide (libCom OSI) for details.</p>
-
-<p>This is an incompatible change. All R3.14.2 applications which use
-epicsMessageQueue must be modified before they can be compiled and used with
-R3.14.3</p>
-
-<h4>Error Message Logging</h4>
-
-<p>A bug occurring only in Microsoft Windows port of the error message
-logging client was fixed. The symptoms were problems getting a Microsoft
-Windows based IOC to make entries in the log file.</p>
-
-<p>A bug occurring in the error message logging server where a partial
-message arrives w/o a &lt;CR&gt; and then a &lt;CR&gt; from a previous
-message was found in the input buffer was fixed. The problem must have
-existed for a long time but probably was not occurring frequently. The
-symptom was garbled output in the log file.</p>
-
-<p>An IP kernel deadlock vulnerability occurring when vxWorks's tNetTask
-calls logMsg because of a transient mbuf starvation situation has been fixed.
-The fix was to not call logFdAdd for the log client's socket and instead
-create a specialized vxWorks device driver which calls errlogPrintf for each
-incoming message and then call logFdAdd for a file descriptor opened with
-that device driver. The desirable functional change being errlogPrintf's
-capability to discard messages when it gets behind (because of a transient
-mbuf starvation situation). The fix also means that any code that calls
-errlogAddListener on vxWorks, e.g. CMLOG, will now receive the logMsg
-messages.</p>
-
-<h4>Channel Access Client Library Client Context Cleanup Race Condition</h4>
-
-<p>The symptom is a CA client program that fails with a segmentation
-violation on Linux shortly after calling ca_task_exit()or
-ca_context_destroy(). A fix will show up in R3.14.3. Regression tests were
-updated to detect this type of problem.</p>
-
-<h4>Red Hat 7.3 Linux Process Rundown Bug</h4>
-
-<p>There appears to be a bug in the Red Hat 7.3 process rundown where posix
-thread support is defective when file scope destructors are being run. The
-symptom was a hang during process exit. A workaround was installed.</p>
-
-<h4>Multiple CA Servers on MAC OSX</h4>
-
-<p>A patch was made to allow multiple CA servers on MAC OSX. OSX is a recent
-branch off of BSD and therefore requires socket option SO_REUSEPORT.</p>
-
-
-<h2 align="center">Changes between 3.14.1 and 3.14.2</h2>
-
-<p><strong>Build System</strong></p>
-
-<p>Major changes have been made to the build system. The good news is that
-the rules for support and ioc applications are now greatly simplified. The
-bad news is that it does mean changes for existing 3.14.1 applications.
-Please see:</p>
-
-<p><a
-href="../2-docs/ConvertingR3.14.1AppsToR3.14.2.html">ConvertingR3.14.1AppsToR3.14.2</a></p>
-
-<p>for details. If you are using the <strong>function</strong> DBD keyword it
-no longer exists. Please read this conversion document for details.</p>
-
-<p><strong>Application Developer's Guide</strong></p>
-
-<p>The old chapter "New Feature's for 3.14" has been replaced by a new
-chapter "Getting Started". Please read it. It provides a simplified set of
-rules that can be used to build most support and ioc applications. Many minor
-changes have also been made.</p>
-
-<p><strong>dbGetLink</strong></p>
-
-<p>A bug in dbGetLink resulted in nRequest not being given the value 0 if the
-link is a constant link. This in turn caused the waveform record to always
-set NORD=NELEM. Thus if an application trys to write a waveform via the
-steps:</p>
-<pre>    prset-&gt;get_array_info(paddr,&amp;no_elements,&amp;offset);
-    write nNew elements into array &gt;&gt;
-    prset-&gt;put_array_info(paddr,nNew);</pre>
-
-<p>This sets NORD = nNew. But because of the dbGetLink bug, the soft device
-support attached to the waveform record sets NORD to NELM.</p>
-
-<p>This problem is fixed. The actual bug was in macros in dbAccessDefs.h</p>
-
-<p><strong>Access Security</strong></p>
-
-<p>The host names are now converted to lower case. This fixes
-incompatibilities between various platforms.</p>
-
-<p><strong>string records</strong></p>
-
-<p>Both the stringin and stringout records have two new DBF_MENU fields: APST
-and MPST. These control whether CA monitors are fired if the new VAL field
-string is identical to the old one. The default (zero) menu value is "On
-Change" with behaviour identical to before, set to "Always" if you want a
-record to fire monitors every time the record is processed (analagous to
-setting ADEL/MDEL=-1 for numeric record types).</p>
-
-<p><strong>epicsMessageQueue</strong></p>
-
-<p>A new facility that provides the capabilities of vxWorks msgQLib. See the
-Application Developer's Guide (libCom OSI) for details.</p>
-
-<p><strong>epicsStdio and errlogPrintf</strong></p>
-
-<p>A new facility has been added to libCom described by epicsStdio.h. It
-contains the functions epicsSnprintf and epicsVsnprintf. These are like the
-C99 functions snprintf and vsnprintf, which are like sprintf and vsprintf
-except that they accept a argument limiting the number of characters
-written.</p>
-
-<p>The errlogPrintf facility has been modified to use this facility. Thus it
-is not longer subject to a possible buffer overflow.</p>
-
-<p><strong>scanPeriod</strong></p>
-
-<p>This is a new function provided by the Database Scanning facility. Given
-an index for the choices defined by menuScan.h, it returns the scan period in
-seconds. The argument can just be the scan field of a database record. If the
-index is not associated with a periodic scan rate, the value 0.0 is
-returned.</p>
-
-<p><strong>New epicsString.h function</strong></p>
-
-<p>A new function epicsStrCaseCmp has been added. It is like strcmp except
-that it ignores case.</p>
-
-<p><strong>macLib</strong></p>
-
-<p>macParseDefns did not check for handle==NULL. The documentation for
-macParseDefns was not correct.</p>
-
-
-<h2 align="center">Changes between 3.14.0beta2 and 3.14.1</h2>
-
-<p><strong>function - New Database Definition Keyword</strong></p>
-
-<p>dbStaticLib and related programs now accept a new keyword in DBD files:</p>
-<pre>function(name)</pre>
-
-<p>Where <code>name</code> is the name of a function with "C" linkage that is
-included in the IOC binary. This function will be automatically registered
-with the registry at the same time as the record/device/driver tables, and is
-intended to make using subroutine records much easier on non-vxWorks
-systems.. Prior R3.14 releases required there to be a static registration
-routine for such subroutines.</p>
-
-<p>dbStaticLib has two additional routines to support this, dbDumpFunction()
-and dbWriteFunctionFP(). dbDumpFunction has been added to the iocsh command
-table.</p>
-
-<p><strong>iocsh</strong></p>
-
-<p>When executing commands from a script file, iocsh now echoes each command
-to the terminal before execution. This makes it much easier to see where
-errors are being reported.</p>
-
-<p><strong>Solaris build requirement</strong></p>
-
-<p><code>uname</code> must be defined for builds on solaris hosts because it
-is used to determine the solaris version.</p>
-
-<p><strong>Linux build note</strong></p>
-
-<p>Under linux-x86 only, when SHARED_LIBRARIES=YES it is now possible to have
-one or more directory paths burned into products as run-time locations for
-the shared libraries. In configure/os/CONFIG_SITE.Common.linux-x86 add any
-such absolute paths to the new make variable SHRLIB_SEARCH_DIRS
-(lib/&lt;arch&gt; will be automatically appended to each directory given).</p>
-
-<p><strong>RULES.Db</strong></p>
-
-<p>A <code>*[nn].db</code> file will be created from an
-<code>*.template</code> and a <code>*[nn].substitutions</code> file ,where
-<code>nn</code> has a value between 0 and 99.</p>
-
-<p><strong>Support for 64 bit long</strong></p>
-
-<p>Many changes were made to support architectures on which a long is a 64
-bit integer. The basic change was to change:</p>
-<ul>
-  <li>long =&gt; epicsInt32 for anything that might get transfered to/from
-    network buffers</li>
-  <li>unsigned long =&gt; epicsUInt32 for anything that might get transfered
-    to/from network buffers</li>
-</ul>
-
-<p>The changes include the following:</p>
-<ul>
-  <li>cvtFast</li>
-  <li>xxxRecord.h NOTE: In addition to the changes for long all enum fields
-    are now epicsEnum16</li>
-  <li>dbStaticLib</li>
-  <li>db_access</li>
-  <li>dbConvert and dbFastLinkConv</li>
-</ul>
-
-<p><strong>Hardware Link Definitions</strong></p>
-
-<p>The various parts of hardware link definitions now accept HEX values,
-e.g.</p>
-<pre>field(INP,"L0 A1 C0 S0xa @")</pre>
-
-<p>NOTES:</p>
-<ul>
-  <li>This may not be compatible with Database Configuration Tools</li>
-  <li>If records are written via dbStaticLib the falues will NOT be written
-    in HEX.</li>
-</ul>
-
-<p><strong>dbDumpFldDes</strong></p>
-
-<p>A macro has been defined so that client code can be written that is
-compatible between 3.13 and 3.14.</p>
-
-<p><b>epicsMutex for posix</b></p>
-<ul>
-  <li>No longer supports epicsMutexLockWithTimeout. This was done to allow a
-    more efficient posix implementation.</li>
-  <li>If PTHREAD_MUTEX_RECURSIVE is provided then the implementation uses
-    only pthread_mutex. This is much faster (2 to 3 times as fast) as the
-    previous implementation.</li>
-</ul>
-
-<p><strong>Mac OS X</strong></p>
-
-<p>Now supported as development platform and as IOC.</p>
-
-<p><strong>RTEMS</strong></p>
-
-<p>Additional RTEMS-pc386 network drivers are available</p>
-
-<p><strong>iocsh</strong></p>
-
-<p>Configurable iocsh command-line editing support (none, readline,
-libtecla)</p>
-
-<p><strong>CA Reference Manual</strong></p>
-
-<p>Many additions.</p>
-
-<p><strong>CA Client Library</strong></p>
-
-<p>Bugs related to connection speed when creating new channels and other
-channels are not found fixed. Bugs related to proper schedualing in file
-descriptor manager based clients fixed. Many other bugs were fixed.
-Performance was significantly improved.</p>
-
-<p><strong>Original CA Server Library (still employed in R3.14 by
-iocCore)</strong></p>
-
-<p>A bug was fixed where the server was in rare situations using excessive
-CPU.</p>
-
-<p><strong>Portable CA Server LIbrary</strong></p>
-
-<p>Several bugs were fixed when performing integration testing with the
-channel access gateway.</p>
-
-<p><strong>GDD</strong></p>
-
-<p>Many bugs and missing features fixed.</p>
-
-<center>
-<h2>Changes since beta1</h2>
-</center>
-
-<p><strong>dbCommon.dbd</strong></p>
-
-<p>Field UDF now has a promptgroup. This allows users to set UDF false via
-DCTs.</p>
-
-<p><strong>errlog</strong></p>
-
-<p>errlog no longer contains an atexit that calls errlogFlush. This did not
-work on all operating systems. cantProceed, iocsh, and ca_task_exit all call
-errlogFlush. Other applications may also have to call if before
-terminating.</p>
-
-<p><strong>mbboRecord</strong></p>
-
-<p>mbboRecord now implements method cvt_dbaddr for the VAL field. If no state
-vales or state strings are defined then it sets field_type and dbr_field_type
-to DBF_USHORT.</p>
-
-<p><strong>timeStamp changes</strong></p>
-
-<p>Changes have been made to:</p>
-<ul>
-  <li>Allow device support to set the time stamp (field TIME) of a
-  record.</li>
-  <li>Allow a record to receive it's time stamp from another record,</li>
-</ul>
-
-<p>epicsTime.h now has the definitions:</p>
-<pre>#define epicsTimeEventBestTime -1
-#define epicsTimeEventDeviceTime -2</pre>
-
-<p>These are values for the TSE field of dbCommon.</p>
-<ul>
-  <li><strong>epicsTimeEventBestTime</strong> means that code supplying the
-    time stamp should get the most accurate time possible. Currently this
-    only has meaning on vxWorks and if drvTS is supplying the time via some
-    hardware timing system. It means get the latest time from the hardware
-    system rather than from the vxWorks tick time. drvTs previously accepted
-    a hardcoded value of -1.</li>
-  <li><strong>epicsTimeEventDeviceTime</strong> means that recGblGetTimeStamp
-    doesn't modify the time field. This allows device support to supply the
-    time stamp.</li>
-</ul>
-
-<p>If the <strong>TSEL</strong> field refers to the <strong>TIME</strong>
-field of a record then <strong>recGblGetTimeStamp</strong> sets
-<strong>TIME</strong> equal to the time it gets from the record the
-<strong>TSEL</strong> references. This works for both database and channel
-access links. In this case field TSE is not used.</p>
-<pre> </pre>
-
-<p><strong>aiRecord and aoRecord: Setting eoff=egul</strong></p>
-
-<p>Instead of init_record executing code like</p>
-<pre>    if ((pai-&gt;linr == menuConvertLINEAR) &amp;&amp; pdset-&gt;special_linconv) {
-        pai-&gt;eoff = pai-&gt;egul;
-    }</pre>
-
-<p>It now executes:</p>
-<pre>    if ((pai-&gt;eslo==1.0) &amp;&amp; (pai-&gt;eoff==0.0)) {
-        pai-&gt;eoff = pai-&gt;egul;
-    }</pre>
-
-<p>aoRecord has a similar change</p>
-
-<p>This was done so that old device support which does not implement
-special_linconv still works.</p>
-
-<p><strong>CA puts to disabled record</strong></p>
-
-<p>If a CA client issues a put to a disabled record then, when the record is
-ena bled, database puts to the record will not make the record process until
-a CA pu t is again issued. This is fixed.</p>
-
-<p><strong>TPRO - trace processing</strong></p>
-
-<p>If dbProcess is called recursively by different tasks, it did not properly
-handle TPRO. Consider the following database:</p>
-<pre>record(ao,"mrkao") {
-    field(OUT,"mrkai CA")
-    field(TPRO,"1")
-}
-record(ai,"mrkai") {
-    field(TPRO,"1")
-}</pre>
-
-<p>If a channel access put is sent to mrkao, no message is issued when mrkai
-is processed.</p>
-
-<p>This is now fixed.</p>
-
-<p><strong>TSconfigure</strong></p>
-
-<p>If in your st.cmd file you issue the command.</p>
-
-<p>TSconfigure(0,0,0,0,0,0,1)</p>
-
-<p>And set the TSE field of any record to a non zero value, then a crash will
-occur when recGblGetTimeStamp is called.</p>
-
-<p>This is now fixed.</p>
-
-<p><strong>calcoutRecord</strong></p>
-
-<p>nsev not sevr must be checked to decide if dbPutLink should be called.</p>
-
-<p><strong>dbCa</strong></p>
-
-<p>Whenever a connection is made, a request to retrieve the control, display,
-and alarm linits and the precision and units is automatically issued.
-Previously this was only done if dbCaGetAttributes was called. This it is no
-longer necessary to call dbCaGetAttributes.</p>
-
-<p><strong>calcPerform</strong></p>
-
-<p>This now returns a non zero value if the result is nan (not a number).</p>
-
-<p><strong>Record Name Length</strong></p>
-
-<p>The size of the name field has been expanded from 29 to 61, i.e. record
-names can now have 60 characters.</p>
-
-<p><strong>iocInit</strong></p>
-
-<p>initialProcess is now called before interruptAccept. This means that
-initial processing will be done before periodically scanned and I/O Inter
-scanned records start processing.</p>
-
-<p><strong>ellLib</strong></p>
-
-<p>Casts have been removed that suppressed valuable error messages</p>
-
-<p><strong>mbbiRecord</strong></p>
-
-<p>All existing manipulations of UDF in process() are removed and udf is set
-FALSE when the raw value is successfully read.</p>
-
-<p><strong>selRecord</strong></p>
-
-<p>In do_sel udf is not set false at the beginning. If selm has an invalid
-value recGblSetSevr(psel,SOFT_ALARM,MAJOR_ALARM) is called.</p>
-
-<p><strong>cdCommands file</strong></p>
-
-<p>Fixed a bug and revised the use of the IOCS_APPL_TOP setting in an
-application's &lt;top&gt;/configure/CONFIG file (which specifies the path to
-&lt;top&gt; as seen by the IOC) to apply the same modifications to all paths
-output in the cdCommands file.</p>
-
-<p><strong>dbStaticLib</strong></p>
-
-<p>All routines with Recdes of Fielddes in their name are obsolete and
-removed. A new routine dbDumpField replaces dbDumpFldDes.</p>
-
-<center>
-<h2>Changes since alpha2</h2>
-</center>
-All changes for release 3.13.5 that also apply to 3.14 have been made.
-
-<p><b>devAiSoftRaw and devAoSoftRaw</b></p>
-
-<p>A new state is defined for the LINR field. The name is "SLOPE", which
-allows any device type to be used with manual settings of the EOFF and ESLO
-fields. With this setting, the device support's special_linconv() routine is
-only called when LINR=LINEAR.</p>
-
-<p>The RTEMS TFTP remote filesystem driver now supports a limited form of the
-chdir() system call. One restriction is that all pathnames passed to chdir()
-must end in a / character, so IOC shell commands to change directories must
-be given as</p>
-
-<p>cd ../db/</p>
-
-<center>
-<h1>EPICS Release base 3.14.0alpha2</h1>
-</center>
-Since the alpha1 release some major changes were made to the build system, to
-some of the libCom facilities, and to the iocsh facilities.
-
-<p>The unbundled version of the sequencer has been build and tested with this
-release. You must obtain a version of the sequencer that has been built
-against alpha2.</p>
-
-<p>A verion of the HPlanGpib support has been built and tested with this
-release. Again you must obtain a version that builds with alpha2.</p>
-
-<p>A new update to the Application Developer's Guide is available for this
-release.</p>
-
-<h3>Build changes</h3>
-<ul>
-  <li>Operating system independant builds are now done in an O.Common
-    subdirectory and then installed instead of being performed directly in an
-    install directory.</li>
-  <li>Build definition names (e.g. RECTYPES, MENUS, DBDNAME, and BPTS) have
-    been changed to specify the name of the file to be created and installed
-    instead of the source file name.</li>
-  <li>All db and dbd related definitions and rules have been moved into
-    base/configure/RULES.Db file. The rules now allow multiple dbd files and
-    registerRecordDeviceDriver files to be created in a single Makefile.</li>
-  <li>"gnumake depends" no longer depends on a complete buildInstall.</li>
-</ul>
-
-<h3>Converting alpha1 applications to alpha2</h3>
-Build modifications in alpha2 require the following changes to existing R3.14
-applications.
-<ul>
-  <li>Remove the now unused RULES files
-
-    <blockquote>
-      ./configure/RULES.Db<br>
-      ./configure/RULES.registerRecordDeviceDriver</blockquote>
-  </li>
-  <li>Delete the following line in ./configure/RULES
-
-    <blockquote>
-      include $(TOP)/configure/RULES.registerRecordDeviceDriver</blockquote>
-  </li>
-  <li>In &lt;top&gt;/configure/Makefile change
-
-    <blockquote>
-      @$(PERL) $(TOOLS)/makeConfigAppInclude.pl $(T_A) $@ $(TOP)</blockquote>
-    to
-
-    <blockquote>
-      @$(PERL) $(TOOLS)/makeConfigAppInclude.pl $(EPICS_HOST_ARCH) $(T_A) $@
-      $(TOP)</blockquote>
-    and add the line
-
-    <blockquote>
-      depends: install</blockquote>
-    to the bottom of the Makefile.</li>
-  <li>In all *App/*Db/Makefiles change
-
-    <blockquote>
-      include $(TOP)/configure/RULES.Db</blockquote>
-    to
-
-    <blockquote>
-      include $(TOP)/configure/RULES</blockquote>
-  </li>
-  <li>In all *App/src/Makefile files change
-
-    <blockquote>
-      DBDNAME = &lt;name&gt;App</blockquote>
-    to
-
-    <blockquote>
-      DBD += &lt;name&gt;</blockquote>
-    and remove the line<br>
-
-
-    <blockquote>
-      DBDEXPAND = &lt;name&gt;Include.dbd</blockquote>
-    NOTE: If any of your *App/*Db/Makefiles contain "DBDNAME =" lines you
-    should make these same changes in that *Db dirctory.</li>
-  <li>In all *App/src/Makefile Makefiles change
-
-    <blockquote>
-      RECTYPES=&lt;name&gt;.h</blockquote>
-    to
-
-    <blockquote>
-      DBDINC+=&lt;name&gt;</blockquote>
-    change
-
-    <blockquote>
-      MENUS=&lt;name&gt;.h</blockquote>
-    to
-
-    <blockquote>
-      DBDINC+=&lt;name&gt;</blockquote>
-    change
-
-    <blockquote>
-      BPTS</blockquote>
-    to
-
-    <blockquote>
-      DBD</blockquote>
-    change
-
-    <blockquote>
-      INSTALLDB</blockquote>
-    to
-
-    <blockquote>
-      DB</blockquote>
-    change
-
-    <blockquote>
-      DBDINSTALL</blockquote>
-    to
-
-    <blockquote>
-      DBD</blockquote>
-  </li>
-  <li>In all example *App/src/Makefile files change
-
-    <blockquote>
-      example_SRCS_DEFAULT += registerRecordDeviceDriver.c</blockquote>
-    to
-
-    <blockquote>
-      example_SRCS_DEFAULT +=
-    &lt;name&gt;_registerRecordDeviceDriver.cpp</blockquote>
-    where &lt;name&gt; is the base name of a &lt;name&gt;.dbd file which was
-    created from a &lt;name&gt;Include.dbd file and which will be loaded in a
-    st.cmd or stcmd.host script (e.g. example).</li>
-  <li>In ./iocBoot/ioc&lt;name&gt;/st.cmd files change
-
-    <blockquote>
-      dbLoadDatabase("dbd/exampleApp.dbd")</blockquote>
-    to
-
-    <blockquote>
-      dbLoadDatabase("dbd/example.dbd")</blockquote>
-  </li>
-  <li>In &lt;top&gt;/iocBoot/ioc&lt;name&gt;/stcmd.host files change
-
-    <blockquote>
-      dbLoadDatabase("../../dbd/exampleApp.dbd",0,0)</blockquote>
-    to
-
-    <blockquote>
-      dbLoadDatabase("../../dbd/example.dbd",0,0)</blockquote>
-  </li>
-</ul>
-
-<h3>EPICS_HOST_ARCH changes</h3>
-
-<p>GNU compiler builds are now determined by the value of EPICS_HOST_ARCH and
-are no longer specified in CONFIG_SITE. All references to the ANSI (ACC/GCC)
-and CPLUSPLUS (CCC/G++) macros have been removed.</p>
-
-<h3>libCom</h3>
-
-<p>Most of the library routines and files starting with the prefix osi have
-been changed to start with epics. Several also had major changes to their
-user interface. See the latest version of the Application Developer's Guide
-for details.</p>
-
-<center>
-<h2>EPICS Release base 3.14.0alpha1 Notes</h2>
-</center>
-
-<p><br>
-</p>
-
-<p>This is the first release of 3.14. This is the first release that supports
-iocCore on platforms besides vxWorks.</p>
-
-<p>iocCore is now supported on the following platforms:</p>
-<ul>
-  <li>vxWorks
-
-    <blockquote>
-      Tornado II is required.</blockquote>
-  </li>
-  <li>RTEMS
-
-    <blockquote>
-      An open source real time operating system. It has been tested on
-      MVME167 and MC68360 processors. RTEMS also supports
-    powerPC.</blockquote>
-  </li>
-  <li>solaris
-
-    <blockquote>
-      Has been tested on solaris 2.6 and solaris 8 with Sun workshop 6.0 (C++
-      5.2). Sun workshop 5.0 (C++ 5.0) will not compile this version of
-    EPICS.</blockquote>
-  </li>
-  <li>Linux
-
-    <blockquote>
-      Has been tested on Redhat x86 platforms.</blockquote>
-  </li>
-  <li>winNT
-
-    <blockquote>
-      Testing has been done with visual C++ 6.0.</blockquote>
-  </li>
-</ul>
-
-<p>A new version of the Application Developers Guide is available. The
-following gives links to the new Application Developer's Guide and to RTEMS
-information.</p>
-
-<blockquote>
-  <a
-  href="http://www.aps.anl.gov/epics/base/R3-14/index.php">http://www.aps.anl.gov/epics/base/R3-14/index.php</a></blockquote>
-
-<p>Most of the Application Developer's Guide has only minor changes. The
-following are new.</p>
-<ul>
-  <li>Chapter 2 describes the new features for 3.14.</li>
-  <li>Chapter 4 describes the build facility for 3.14</li>
-  <li>Chapters 19 and 20 describe libCom, which was not previously
-  documented.</li>
-</ul>
-
-<p><br>
-It must be emphasized that this is an alpha release.</p>
-<ul>
-  <li>Please don't use it for existing operational systems</li>
-  <li>Don't build your operational CA clients with it.</li>
-  <li>The APIs for new components in libCom are still evolving so if you use
-    them be prepared for changes.</li>
-  <li>HPUX - No support currently because we could not find good support for
-    multithreading.</li>
-</ul>
-
-<h4>Building Applications</h4>
-<ul>
-  <li>For new applications see Chapters 2 (New Features) and Chapter 4 (Build
-    Facility) of the Application Developer's Guide.</li>
-  <li>For existing applications the old config rules are still supported.
-    Some changes, however, are needed. Documentation is being prepared and
-    will appear in these release notes sooon.</li>
-</ul>
->>>>>>> 3e58c593
 </body>
 </html>