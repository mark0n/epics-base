--- conflicted
+++ resolved
@@ -98,14 +98,8 @@
  base/configure/os/CONFIG_SITE.Common.vxWorksCommon file or in one of its
  target-specific overrides.</P>
 
-<<<<<<< HEAD
-<P>Consult the <a href="http://www.aps.anl.gov/epics/base/vxWorks6.php">vxWorks
+<P>Consult the <a href="https://epics.anl.gov/base/vxWorks6.php">vxWorks
  6.x</a> EPICS web pages and the vxWorks documentation for information
-=======
-<P>Consult the <a href="https://epics.anl.gov/base/tornado.php">vxWorks
- 5.x</a> or <a href="https://epics.anl.gov/base/vxWorks6.php">vxWorks
- 6.x</a> EPICS web pages about and the vxWorks documentation for information
->>>>>>> 66c6aaa4
  about configuring your vxWorks operating system for use with EPICS.</P>
 
 <P><B>RTEMS</B><BR>
