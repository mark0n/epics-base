/*************************************************************************\
* Copyright (c) 2002 The University of Chicago, as Operator of Argonne
*     National Laboratory.
* Copyright (c) 2002 The Regents of the University of California, as
*     Operator of Los Alamos National Laboratory.
* EPICS BASE is distributed subject to a Software License Agreement found
* in file LICENSE that is included with this distribution.
\*************************************************************************/

/*
 *      WIN32 specific initialisation for bsd sockets,
 *      based on Chris Timossi's base/src/ca/windows_depend.c,
 *      and also further additions by Kay Kasemir when this was in
 *      dllmain.cc
 *
 *      7-1-97  -joh-
 *
 */

/*
 * ANSI C
 */
#include <stdio.h>
#include <stdlib.h>

/*
 * WIN32 specific
 */
#define VC_EXTRALEAN
#define STRICT
#include <winsock2.h>
#include <ws2tcpip.h>

/*
 * EPICS
 */
#define epicsExportSharedSymbols
#include "osiSock.h"
#include "errlog.h"
#include "epicsThread.h"
#include "epicsVersion.h"

static osiSockAddr      osiLocalAddrResult;
static epicsThreadOnceId osiLocalAddrId = EPICS_THREAD_ONCE_INIT;

/*
 * osiLocalAddr ()
 */
static void osiLocalAddrOnce ( void *raw )
{
<<<<<<< HEAD
    SOCKET *psocket = raw;
    osiSockAddr         addr;
    int             	status;
    INTERFACE_INFO		*pIfinfo;
    INTERFACE_INFO      *pIfinfoList = NULL;
    unsigned			nelem;
    DWORD				numifs;
    DWORD				cbBytesReturned;

    memset ( (void *) &addr, '\0', sizeof ( addr ) );
=======
    static osiSockAddr  addr;
    static char         init;
    int                 status;
    INTERFACE_INFO      *pIfinfo;
    INTERFACE_INFO      *pIfinfoList;
    unsigned            nelem;
    DWORD               numifs;
    DWORD               cbBytesReturned;

    if (init) {
        return addr;
    }

    init = 1;
>>>>>>> 14716684
    addr.sa.sa_family = AF_UNSPEC;

    /* only valid for winsock 2 and above */
    if ( wsaMajorVersion() < 2 ) {
<<<<<<< HEAD
        goto fail;
    }

    nelem = 10;
    pIfinfoList = (INTERFACE_INFO *) calloc ( nelem, sizeof (INTERFACE_INFO) );
    if (!pIfinfoList) {
        errlogPrintf ("calloc failed\n");
        goto fail;
    }

    status = WSAIoctl (*psocket, SIO_GET_INTERFACE_LIST, NULL, 0,
                       (LPVOID)pIfinfoList, nelem*sizeof(INTERFACE_INFO),
                       &cbBytesReturned, NULL, NULL);

    if (status != 0 || cbBytesReturned == 0) {
        errlogPrintf ("WSAIoctl SIO_GET_INTERFACE_LIST failed %d\n",WSAGetLastError());
        goto fail;
=======
        return addr;
    }

    nelem = 100;
    pIfinfoList = (INTERFACE_INFO *) calloc ( nelem, sizeof (INTERFACE_INFO) );
    if (!pIfinfoList) {
        errlogPrintf ("calloc failed\n");
        return addr;
    }

    status = WSAIoctl (socket, SIO_GET_INTERFACE_LIST, NULL, 0,
                        (LPVOID) pIfinfoList, nelem * sizeof(INTERFACE_INFO),
                        &cbBytesReturned, NULL, NULL);

    if (status != 0 || cbBytesReturned == 0) {
        errlogPrintf ("WSAIoctl SIO_GET_INTERFACE_LIST failed %d\n",WSAGetLastError());
        free (pIfinfoList);     
        return addr;
>>>>>>> 14716684
    }

    numifs = cbBytesReturned / sizeof(INTERFACE_INFO);
    for (pIfinfo = pIfinfoList; pIfinfo < (pIfinfoList+numifs); pIfinfo++){

        /*
         * dont use interfaces that have been disabled
         */
        if (!(pIfinfo->iiFlags & IFF_UP)) {
            continue;
        }

        /*
         * dont use the loop back interface
         */
        if (pIfinfo->iiFlags & IFF_LOOPBACK) {
            continue;
        }

        addr.sa = pIfinfo->iiAddress.Address;

        /* Work around MS Winsock2 bugs */
        if (addr.sa.sa_family == 0) {
            addr.sa.sa_family = AF_INET;
        }

<<<<<<< HEAD
        osiLocalAddrResult = addr;
        free ( pIfinfoList );
        return;
    }

    errlogPrintf (
                "osiLocalAddr(): only loopback found\n");
fail:
    /* fallback to loopback */
    memset ( (void *) &addr, '\0', sizeof ( addr ) );
    addr.ia.sin_family = AF_INET;
    addr.ia.sin_addr.s_addr = htonl(INADDR_LOOPBACK);
    osiLocalAddrResult = addr;

    free ( pIfinfoList );
}

epicsShareFunc osiSockAddr epicsShareAPI osiLocalAddr (SOCKET socket)
{
    epicsThreadOnce(&osiLocalAddrId, osiLocalAddrOnce, (void*)&socket);
    return osiLocalAddrResult;
=======
        free (pIfinfoList);
        return addr;
    }

    free (pIfinfoList);
    return addr;
>>>>>>> 14716684
}

/*
 * osiSockDiscoverBroadcastAddresses ()
 */
epicsShareFunc void epicsShareAPI osiSockDiscoverBroadcastAddresses
     (ELLLIST *pList, SOCKET socket, const osiSockAddr *pMatchAddr)
{
<<<<<<< HEAD
    int             	status;
    INTERFACE_INFO      *pIfinfo;
    INTERFACE_INFO      *pIfinfoList;
    unsigned			nelem;
    int					numifs;
    DWORD				cbBytesReturned;
=======
    int                 status;
    INTERFACE_INFO      *pIfinfo;
    INTERFACE_INFO      *pIfinfoList;
    unsigned            nelem;
    int                 numifs;
    DWORD               cbBytesReturned;
>>>>>>> 14716684
    osiSockAddrNode     *pNewNode;

    if ( pMatchAddr->sa.sa_family == AF_INET  ) {
        if ( pMatchAddr->ia.sin_addr.s_addr == htonl (INADDR_LOOPBACK) ) {
            pNewNode = (osiSockAddrNode *) calloc (1, sizeof (*pNewNode) );
            if ( pNewNode == NULL ) {
                return;
            }
            pNewNode->addr.ia.sin_family = AF_INET;
            pNewNode->addr.ia.sin_port = htons ( 0 );
            pNewNode->addr.ia.sin_addr.s_addr = htonl (INADDR_LOOPBACK);
            ellAdd ( pList, &pNewNode->node );
            return;
        }
    }

    /* only valid for winsock 2 and above */
    if (wsaMajorVersion() < 2 ) {
        fprintf(stderr, "Need to set EPICS_CA_AUTO_ADDR_LIST=NO for winsock 1\n");
        return;
    }

<<<<<<< HEAD
    nelem = 10;
=======
    nelem = 100;
>>>>>>> 14716684
    pIfinfoList = (INTERFACE_INFO *) calloc(nelem, sizeof(INTERFACE_INFO));
    if(!pIfinfoList){
        return;
    }

<<<<<<< HEAD
    status = WSAIoctl (socket, SIO_GET_INTERFACE_LIST,
                       NULL, 0,
                       (LPVOID)pIfinfoList, nelem*sizeof(INTERFACE_INFO),
                       &cbBytesReturned, NULL, NULL);

    if (status != 0 || cbBytesReturned == 0) {
        fprintf(stderr, "WSAIoctl SIO_GET_INTERFACE_LIST failed %d\n",WSAGetLastError());
        free(pIfinfoList);
=======
    status = WSAIoctl (socket, SIO_GET_INTERFACE_LIST, 
                        NULL, 0,
                        (LPVOID)pIfinfoList, nelem*sizeof(INTERFACE_INFO),
                        &cbBytesReturned, NULL, NULL);

    if (status != 0 || cbBytesReturned == 0) {
        fprintf(stderr, "WSAIoctl SIO_GET_INTERFACE_LIST failed %d\n",WSAGetLastError());
        free(pIfinfoList);      
>>>>>>> 14716684
        return;
    }

    numifs = cbBytesReturned/sizeof(INTERFACE_INFO);
    for (pIfinfo = pIfinfoList; pIfinfo < (pIfinfoList+numifs); pIfinfo++){

        /*
         * dont bother with interfaces that have been disabled
         */
        if (!(pIfinfo->iiFlags & IFF_UP)) {
            continue;
        }

        if (pIfinfo->iiFlags & IFF_LOOPBACK) {
            continue;
        }

        /*
         * work around WS2 bug
         */
        if (pIfinfo->iiAddress.Address.sa_family != AF_INET) {
            if (pIfinfo->iiAddress.Address.sa_family == 0) {
                pIfinfo->iiAddress.Address.sa_family = AF_INET;
            }
        }

        /*
         * if it isnt a wildcarded interface then look for
         * an exact match
         */
        if (pMatchAddr->sa.sa_family != AF_UNSPEC) {
            if (pIfinfo->iiAddress.Address.sa_family != pMatchAddr->sa.sa_family) {
                continue;
            }
            if (pIfinfo->iiAddress.Address.sa_family != AF_INET) {
                continue;
            }
            if (pMatchAddr->sa.sa_family != AF_INET) {
                continue;
            }
            if (pMatchAddr->ia.sin_addr.s_addr != htonl(INADDR_ANY)) {
                if (pIfinfo->iiAddress.AddressIn.sin_addr.s_addr != pMatchAddr->ia.sin_addr.s_addr) {
                    continue;
                }
            }
        }

        pNewNode = (osiSockAddrNode *) calloc (1, sizeof(*pNewNode));
        if (pNewNode==NULL) {
            errlogPrintf ("osiSockDiscoverBroadcastAddresses(): no memory available for configuration\n");
            return;
        }

        if (pIfinfo->iiAddress.Address.sa_family == AF_INET &&
                pIfinfo->iiFlags & IFF_BROADCAST) {
            const unsigned mask = pIfinfo->iiNetmask.AddressIn.sin_addr.s_addr;
            const unsigned bcast = pIfinfo->iiBroadcastAddress.AddressIn.sin_addr.s_addr;
            const unsigned addr = pIfinfo->iiAddress.AddressIn.sin_addr.s_addr;
            unsigned result = (addr & mask) | (bcast &~mask);
            pNewNode->addr.ia.sin_family = AF_INET;
            pNewNode->addr.ia.sin_addr.s_addr = result;
            pNewNode->addr.ia.sin_port = htons ( 0 );
        }
        else {
            pNewNode->addr.sa = pIfinfo->iiBroadcastAddress.Address;
        }

        /*
         * LOCK applied externally
         */
        ellAdd (pList, &pNewNode->node);
    }

    free (pIfinfoList);
}<|MERGE_RESOLUTION|>--- conflicted
+++ resolved
@@ -48,42 +48,24 @@
  */
 static void osiLocalAddrOnce ( void *raw )
 {
-<<<<<<< HEAD
-    SOCKET *psocket = raw;
+    SOCKET              *psocket = raw;
     osiSockAddr         addr;
-    int             	status;
-    INTERFACE_INFO		*pIfinfo;
-    INTERFACE_INFO      *pIfinfoList = NULL;
-    unsigned			nelem;
-    DWORD				numifs;
-    DWORD				cbBytesReturned;
-
-    memset ( (void *) &addr, '\0', sizeof ( addr ) );
-=======
-    static osiSockAddr  addr;
-    static char         init;
     int                 status;
     INTERFACE_INFO      *pIfinfo;
-    INTERFACE_INFO      *pIfinfoList;
+    INTERFACE_INFO      *pIfinfoList = NULL;
     unsigned            nelem;
     DWORD               numifs;
     DWORD               cbBytesReturned;
 
-    if (init) {
-        return addr;
-    }
-
-    init = 1;
->>>>>>> 14716684
+    memset ( (void *) &addr, '\0', sizeof ( addr ) );
     addr.sa.sa_family = AF_UNSPEC;
 
     /* only valid for winsock 2 and above */
     if ( wsaMajorVersion() < 2 ) {
-<<<<<<< HEAD
         goto fail;
     }
 
-    nelem = 10;
+    nelem = 100;
     pIfinfoList = (INTERFACE_INFO *) calloc ( nelem, sizeof (INTERFACE_INFO) );
     if (!pIfinfoList) {
         errlogPrintf ("calloc failed\n");
@@ -97,26 +79,6 @@
     if (status != 0 || cbBytesReturned == 0) {
         errlogPrintf ("WSAIoctl SIO_GET_INTERFACE_LIST failed %d\n",WSAGetLastError());
         goto fail;
-=======
-        return addr;
-    }
-
-    nelem = 100;
-    pIfinfoList = (INTERFACE_INFO *) calloc ( nelem, sizeof (INTERFACE_INFO) );
-    if (!pIfinfoList) {
-        errlogPrintf ("calloc failed\n");
-        return addr;
-    }
-
-    status = WSAIoctl (socket, SIO_GET_INTERFACE_LIST, NULL, 0,
-                        (LPVOID) pIfinfoList, nelem * sizeof(INTERFACE_INFO),
-                        &cbBytesReturned, NULL, NULL);
-
-    if (status != 0 || cbBytesReturned == 0) {
-        errlogPrintf ("WSAIoctl SIO_GET_INTERFACE_LIST failed %d\n",WSAGetLastError());
-        free (pIfinfoList);     
-        return addr;
->>>>>>> 14716684
     }
 
     numifs = cbBytesReturned / sizeof(INTERFACE_INFO);
@@ -143,7 +105,6 @@
             addr.sa.sa_family = AF_INET;
         }
 
-<<<<<<< HEAD
         osiLocalAddrResult = addr;
         free ( pIfinfoList );
         return;
@@ -165,14 +126,6 @@
 {
     epicsThreadOnce(&osiLocalAddrId, osiLocalAddrOnce, (void*)&socket);
     return osiLocalAddrResult;
-=======
-        free (pIfinfoList);
-        return addr;
-    }
-
-    free (pIfinfoList);
-    return addr;
->>>>>>> 14716684
 }
 
 /*
@@ -181,21 +134,12 @@
 epicsShareFunc void epicsShareAPI osiSockDiscoverBroadcastAddresses
      (ELLLIST *pList, SOCKET socket, const osiSockAddr *pMatchAddr)
 {
-<<<<<<< HEAD
-    int             	status;
-    INTERFACE_INFO      *pIfinfo;
-    INTERFACE_INFO      *pIfinfoList;
-    unsigned			nelem;
-    int					numifs;
-    DWORD				cbBytesReturned;
-=======
     int                 status;
     INTERFACE_INFO      *pIfinfo;
     INTERFACE_INFO      *pIfinfoList;
     unsigned            nelem;
     int                 numifs;
     DWORD               cbBytesReturned;
->>>>>>> 14716684
     osiSockAddrNode     *pNewNode;
 
     if ( pMatchAddr->sa.sa_family == AF_INET  ) {
@@ -218,17 +162,12 @@
         return;
     }
 
-<<<<<<< HEAD
-    nelem = 10;
-=======
     nelem = 100;
->>>>>>> 14716684
     pIfinfoList = (INTERFACE_INFO *) calloc(nelem, sizeof(INTERFACE_INFO));
     if(!pIfinfoList){
         return;
     }
 
-<<<<<<< HEAD
     status = WSAIoctl (socket, SIO_GET_INTERFACE_LIST,
                        NULL, 0,
                        (LPVOID)pIfinfoList, nelem*sizeof(INTERFACE_INFO),
@@ -237,16 +176,6 @@
     if (status != 0 || cbBytesReturned == 0) {
         fprintf(stderr, "WSAIoctl SIO_GET_INTERFACE_LIST failed %d\n",WSAGetLastError());
         free(pIfinfoList);
-=======
-    status = WSAIoctl (socket, SIO_GET_INTERFACE_LIST, 
-                        NULL, 0,
-                        (LPVOID)pIfinfoList, nelem*sizeof(INTERFACE_INFO),
-                        &cbBytesReturned, NULL, NULL);
-
-    if (status != 0 || cbBytesReturned == 0) {
-        fprintf(stderr, "WSAIoctl SIO_GET_INTERFACE_LIST failed %d\n",WSAGetLastError());
-        free(pIfinfoList);      
->>>>>>> 14716684
         return;
     }
 
