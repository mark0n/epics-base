--- conflicted
+++ resolved
@@ -9,20 +9,6 @@
 
 /*
  * Linux specific socket include
-<<<<<<< HEAD
-=======
- *
- * Under Linux if we dont define _POSIX_C_SOURCE or _XOPEN_SOURCE
- * then none of the POSIX stuff (such as signals) can be used
- * with cc -v. However if one of _POSIX_C_SOURCE or _XOPEN_SOURCE
- * are defined then we cant use the socket library. Therefore I
- * have been adding the following in order to use POSIX signals
- * and also sockets on Linux with cc -v. What a pain....
- *
- * #ifdef linux
- * #define __EXTENSIONS__
- * #endif
->>>>>>> 3e58c593
  */
 
 #ifndef osdSockH
