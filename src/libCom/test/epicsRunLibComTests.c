--- conflicted
+++ resolved
@@ -16,42 +16,39 @@
 #include <epicsThread.h>
 #include <epicsUnitTest.h>
 
-int epicsThreadTest(void);
-int epicsTimerTest(void);
-<<<<<<< HEAD
-int epicsSpinTest(void);
-=======
-int epicsMMIOTest(void);
->>>>>>> 59a0fa93
+int blockingSockTest(void);
 int epicsAlgorithm(void);
+int epicsCalcTest(void);
 int epicsEllTest(void);
 int epicsEnvTest(void);
 int epicsErrlogTest(void);
-int epicsCalcTest(void);
 int epicsEventTest(void);
 int epicsExceptionTest(void);
+int epicsExitTest(void);
 int epicsMathTest(void);
 int epicsMessageQueueTest(void);
+int epicsMMIOTest(void);
 int epicsMutexTest(void);
+int epicsSockResolveTest(void);
+int epicsSpinTest(void);
 int epicsStackTraceTest(void);
 int epicsStdioTest(void);
 int epicsStdlibTest(void);
 int epicsStringTest(void);
+int epicsThreadHooksTest(void);
 int epicsThreadOnceTest(void);
+int epicsThreadPoolTest(void);
 int epicsThreadPriorityTest(void);
 int epicsThreadPrivateTest(void);
-int epicsThreadHooksTest(void);
-int epicsThreadPoolTest(void);
+int epicsThreadTest(void);
+int epicsTimerTest(void);
 int epicsTimeTest(void);
 int epicsTypesTest(void);
+int macEnvExpandTest(void);
 int macLibTest(void);
-int macEnvExpandTest(void);
+int ringBytesTest(void);
 int ringPointerTest(void);
-int ringBytesTest(void);
-int blockingSockTest(void);
-int epicsSockResolveTest(void);
 int taskwdTest(void);
-int epicsExitTest(void);
 
 void epicsRunLibComTests(void)
 {
@@ -67,66 +64,38 @@
      */
     runTest(epicsTimerTest);
 
-<<<<<<< HEAD
+    /*
+     * Run the regular tests in alphabetical order
+     */
+    runTest(blockingSockTest);
+    runTest(epicsAlgorithm);
+    runTest(epicsCalcTest);
+    runTest(epicsEllTest);
+    runTest(epicsEnvTest);
+    runTest(epicsErrlogTest);
+    runTest(epicsEventTest);
+    runTest(epicsExceptionTest);
+    runTest(epicsMathTest);
+    runTest(epicsMessageQueueTest);
+    runTest(epicsMMIOTest);
+    runTest(epicsMutexTest);
+    runTest(epicsSockResolveTest);
     runTest(epicsSpinTest);
-=======
-    runTest(epicsMMIOTest);
->>>>>>> 59a0fa93
-
-    runTest(epicsAlgorithm);
-
-    runTest(epicsEllTest);
-
-    runTest(epicsEnvTest);
-
-    runTest(epicsErrlogTest);
-
-    runTest(epicsCalcTest);
-
-    runTest(epicsEventTest);
-
-    runTest(epicsExceptionTest);
-
-    runTest(epicsMathTest);
-
-    runTest(epicsMessageQueueTest);
-
-    runTest(epicsMutexTest);
-
     runTest(epicsStackTraceTest);
-
     runTest(epicsStdioTest);
-
     runTest(epicsStdlibTest);
-
     runTest(epicsStringTest);
-
+    runTest(epicsThreadHooksTest);
     runTest(epicsThreadOnceTest);
-
+    runTest(epicsThreadPoolTest);
     runTest(epicsThreadPriorityTest);
-
     runTest(epicsThreadPrivateTest);
-
-    runTest(epicsThreadHooksTest);
-
-    runTest(epicsThreadPoolTest);
-
     runTest(epicsTimeTest);
-
     runTest(epicsTypesTest);
-
+    runTest(macEnvExpandTest);
     runTest(macLibTest);
-
-    runTest(macEnvExpandTest);
-
+    runTest(ringBytesTest);
     runTest(ringPointerTest);
-
-    runTest(ringBytesTest);
-
-    runTest(blockingSockTest);
-    
-    runTest(epicsSockResolveTest);
-
     runTest(taskwdTest);
 
     /*
