/*************************************************************************\
* Copyright (c) 2010 UChicago Argonne LLC, as Operator of Argonne
*     National Laboratory.
* EPICS BASE is distributed subject to a Software License Agreement found
* in file LICENSE that is included with this distribution.
\*************************************************************************/

/*
 * Run libCom tests as a batch.
 *
 * Do *not* include performance measurements here, they don't help to
 * prove functionality (which is the point of this convenience routine).
 */

#include <stdio.h>
#include <epicsThread.h>
#include <epicsUnitTest.h>

int blockingSockTest(void);
int epicsAlgorithm(void);
int epicsAtomicTest(void);
int epicsCalcTest(void);
int epicsEllTest(void);
int epicsEnvTest(void);
int epicsErrlogTest(void);
int epicsEventTest(void);
<<<<<<< HEAD
int epicsExceptionTest(void);
int epicsExitTest(void);
=======
>>>>>>> c8351c32
int epicsMathTest(void);
int epicsMessageQueueTest(void);
int epicsMMIOTest(void);
int epicsMutexTest(void);
int epicsSockResolveTest(void);
int epicsSpinTest(void);
int epicsStackTraceTest(void);
int epicsStdioTest(void);
int epicsStdlibTest(void);
int epicsStringTest(void);
int epicsThreadHooksTest(void);
int epicsThreadOnceTest(void);
int epicsThreadPoolTest(void);
int epicsThreadPriorityTest(void);
int epicsThreadPrivateTest(void);
int epicsThreadTest(void);
int epicsTimerTest(void);
int epicsTimeTest(void);
int epicsTypesTest(void);
int epicsInlineTest(void);
int macDefExpandTest(void);
#ifdef __rtems__
int epicsTimeZoneTest(void);
#endif
int macLibTest(void);
int ringBytesTest(void);
int ringPointerTest(void);
int taskwdTest(void);

void epicsRunLibComTests(void)
{
    testHarness();

    /*
     * Thread startup sets some internal variables so do it first
     */
    runTest(epicsThreadTest);

    /*
     * Timer tests get confused if run after some of the other tests
     */
    runTest(epicsTimerTest);

    /*
     * Run the regular tests in alphabetical order
     */
    runTest(blockingSockTest);
    runTest(epicsAlgorithm);
    runTest(epicsAtomicTest);
    runTest(epicsCalcTest);
    runTest(epicsEllTest);
    runTest(epicsEnvTest);
    runTest(epicsErrlogTest);
    runTest(epicsEventTest);
<<<<<<< HEAD
    runTest(epicsExceptionTest);
=======

>>>>>>> c8351c32
    runTest(epicsMathTest);
    runTest(epicsMessageQueueTest);
    runTest(epicsMMIOTest);
    runTest(epicsMutexTest);
    runTest(epicsSockResolveTest);
    runTest(epicsSpinTest);
    runTest(epicsStackTraceTest);
    runTest(epicsStdioTest);
    runTest(epicsStdlibTest);
    runTest(epicsStringTest);
    runTest(epicsThreadHooksTest);
    runTest(epicsThreadOnceTest);
    runTest(epicsThreadPoolTest);
    runTest(epicsThreadPriorityTest);
    runTest(epicsThreadPrivateTest);
    runTest(epicsTimeTest);
    runTest(epicsTypesTest);
    runTest(epicsInlineTest);
    runTest(macDefExpandTest);

#ifdef __rtems__
    runTest(epicsTimeZoneTest);
#endif

    runTest(macLibTest);
    runTest(ringBytesTest);
    runTest(ringPointerTest);
    runTest(taskwdTest);

    /*
     * Report now in case epicsExitTest dies
     */
    testHarnessDone();

    /*
     * epicsExitTest must come last as it never returns
     */
    runTest(epicsExitTest);
}<|MERGE_RESOLUTION|>--- conflicted
+++ resolved
@@ -24,11 +24,7 @@
 int epicsEnvTest(void);
 int epicsErrlogTest(void);
 int epicsEventTest(void);
-<<<<<<< HEAD
-int epicsExceptionTest(void);
 int epicsExitTest(void);
-=======
->>>>>>> c8351c32
 int epicsMathTest(void);
 int epicsMessageQueueTest(void);
 int epicsMMIOTest(void);
@@ -83,11 +79,6 @@
     runTest(epicsEnvTest);
     runTest(epicsErrlogTest);
     runTest(epicsEventTest);
-<<<<<<< HEAD
-    runTest(epicsExceptionTest);
-=======
-
->>>>>>> c8351c32
     runTest(epicsMathTest);
     runTest(epicsMessageQueueTest);
     runTest(epicsMMIOTest);
