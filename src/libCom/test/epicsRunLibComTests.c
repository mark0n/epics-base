--- conflicted
+++ resolved
@@ -44,15 +44,12 @@
 int epicsThreadTest(void);
 int epicsTimerTest(void);
 int epicsTimeTest(void);
-<<<<<<< HEAD
 int epicsTypesTest(void);
 int epicsInlineTest(void);
 int macDefExpandTest(void);
-=======
 #ifdef __rtems__
 int epicsTimeZoneTest(void);
 #endif
->>>>>>> 054a234c
 int macLibTest(void);
 int ringBytesTest(void);
 int ringPointerTest(void);
@@ -100,17 +97,14 @@
     runTest(epicsThreadPriorityTest);
     runTest(epicsThreadPrivateTest);
     runTest(epicsTimeTest);
-<<<<<<< HEAD
     runTest(epicsTypesTest);
     runTest(epicsInlineTest);
     runTest(macDefExpandTest);
-=======
 
 #ifdef __rtems__
     runTest(epicsTimeZoneTest);
 #endif
 
->>>>>>> 054a234c
     runTest(macLibTest);
     runTest(ringBytesTest);
     runTest(ringPointerTest);
