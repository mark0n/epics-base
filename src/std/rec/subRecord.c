--- conflicted
+++ resolved
@@ -176,12 +176,8 @@
     if (!after) {
         if (prec->snam[0] == 0 && prec->pact) {
             prec->pact = FALSE;
-<<<<<<< HEAD
         prec->rpro = FALSE;
-=======
-            prec->rpro = FALSE;
         }
->>>>>>> 875e4db3
         return 0;
     }
 
