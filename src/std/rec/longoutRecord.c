/*************************************************************************\
* Copyright (c) 2008 UChicago Argonne LLC, as Operator of Argonne
*     National Laboratory.
* Copyright (c) 2002 The Regents of the University of California, as
*     Operator of Los Alamos National Laboratory.
* EPICS BASE is distributed subject to a Software License Agreement found
* in file LICENSE that is included with this distribution. 
\*************************************************************************/

/*
 * Author: 	Janet Anderson
 * Date:	9/23/91
 */ 
#include <stddef.h>
#include <stdlib.h>
#include <stdarg.h>
#include <stdio.h>
#include <string.h>

#include "dbDefs.h"
#include "epicsPrint.h"
#include "alarm.h"
#include "dbAccess.h"
#include "dbEvent.h"
#include "dbFldTypes.h"
#include "devSup.h"
#include "errMdef.h"
#include "recSup.h"
#include "recGbl.h"
#include "menuYesNo.h"
#include "menuIvoa.h"
#include "menuOmsl.h"

#define GEN_SIZE_OFFSET
#include "longoutRecord.h"
#undef  GEN_SIZE_OFFSET
#include "epicsExport.h"

/* Create RSET - Record Support Entry Table*/
#define report NULL
#define initialize NULL
static long init_record(struct dbCommon *, int);
static long process(struct dbCommon *);
#define special NULL
#define get_value NULL
#define cvt_dbaddr NULL
#define get_array_info NULL
#define put_array_info NULL
static long get_units(DBADDR *, char *);
#define get_precision NULL
#define get_enum_str NULL
#define get_enum_strs NULL
#define put_enum_str NULL
static long get_graphic_double(DBADDR *, struct dbr_grDouble *);
static long get_control_double(DBADDR *, struct dbr_ctrlDouble *);
static long get_alarm_double(DBADDR *, struct dbr_alDouble *);

rset longoutRSET={
	RSETNUMBER,
	report,
	initialize,
	init_record,
	process,
	special,
	get_value,
	cvt_dbaddr,
	get_array_info,
	put_array_info,
	get_units,
	get_precision,
	get_enum_str,
	get_enum_strs,
	put_enum_str,
	get_graphic_double,
	get_control_double,
	get_alarm_double
};
epicsExportAddress(rset,longoutRSET);


struct longoutdset { /* longout input dset */
	long		number;
	DEVSUPFUN	dev_report;
	DEVSUPFUN	init;
	DEVSUPFUN	init_record; /*returns: (-1,0)=>(failure,success)*/
	DEVSUPFUN	get_ioint_info;
	DEVSUPFUN	write_longout;/*(-1,0)=>(failure,success*/
};
static void checkAlarms(longoutRecord *prec);
static void monitor(longoutRecord *prec);
static long writeValue(longoutRecord *prec);
static void convert(longoutRecord *prec, epicsInt32 value);

static long init_record(struct dbCommon *pcommon, int pass)
{
<<<<<<< HEAD
    struct longoutdset *pdset = (struct longoutdset *) prec->dset;
=======
    struct longoutRecord *prec = (struct longoutRecord *)pcommon;
    struct longoutdset *pdset;
    long status=0;
>>>>>>> 6c062981

    if (pass==0)
        return 0;

    recGblInitConstantLink(&prec->siml, DBF_USHORT, &prec->simm);

    if (!pdset) {
        recGblRecordError(S_dev_noDSET, prec, "longout: init_record");
        return S_dev_noDSET;
    }

    /* must have  write_longout functions defined */
    if ((pdset->number < 5) || (pdset->write_longout == NULL)) {
        recGblRecordError(S_dev_missingSup, prec, "longout: init_record");
        return S_dev_missingSup;
    }

    if (recGblInitConstantLink(&prec->dol, DBF_LONG, &prec->val))
        prec->udf=FALSE;

    if (pdset->init_record) {
        long status = pdset->init_record(prec);

        if (status)
            return status;
    }

    prec->mlst = prec->val;
    prec->alst = prec->val;
    prec->lalm = prec->val;
    return 0;
}

static long process(struct dbCommon *pcommon)
{
    struct longoutRecord *prec = (struct longoutRecord *)pcommon;
    struct longoutdset  *pdset = (struct longoutdset *)(prec->dset);
	long		 status=0;
	epicsInt32	 value;
	unsigned char    pact=prec->pact;

	if( (pdset==NULL) || (pdset->write_longout==NULL) ) {
		prec->pact=TRUE;
		recGblRecordError(S_dev_missingSup,(void *)prec,"write_longout");
		return(S_dev_missingSup);
	}
	if (!prec->pact) {
		if (!dbLinkIsConstant(&prec->dol) &&
                    prec->omsl == menuOmslclosed_loop) {
                        status = dbGetLink(&prec->dol, DBR_LONG, &value, 0, 0);
			if (!dbLinkIsConstant(&prec->dol) && !status)
				prec->udf=FALSE;
		}
		else {
			value = prec->val;
		}
		if (!status) convert(prec,value);
	}

	/* check for alarms */
	checkAlarms(prec);

        if (prec->nsev < INVALID_ALARM )
                status=writeValue(prec); /* write the new value */
        else {
                switch (prec->ivoa) {
                    case (menuIvoaContinue_normally) :
                        status=writeValue(prec); /* write the new value */
                        break;
                    case (menuIvoaDon_t_drive_outputs) :
                        break;
                    case (menuIvoaSet_output_to_IVOV) :
                        if(prec->pact == FALSE){
                                prec->val=prec->ivov;
                        }
                        status=writeValue(prec); /* write the new value */
                        break;
                    default :
                        status=-1;
                        recGblRecordError(S_db_badField,(void *)prec,
                                "longout:process Illegal IVOA field");
                }
        }

	/* check if device support set pact */
	if ( !pact && prec->pact ) return(0);
	prec->pact = TRUE;

	recGblGetTimeStamp(prec);

	/* check event list */
	monitor(prec);

	/* process the forward scan link record */
	recGblFwdLink(prec);

	prec->pact=FALSE;
	return(status);
}

#define indexof(field) longoutRecord##field

static long get_units(DBADDR *paddr,char *units)
{
    longoutRecord *prec=(longoutRecord *)paddr->precord;

    if(paddr->pfldDes->field_type == DBF_LONG) {
        strncpy(units,prec->egu,DB_UNITS_SIZE);
    }
    return(0);
}

static long get_graphic_double(DBADDR *paddr,struct dbr_grDouble *pgd)
{
    longoutRecord *prec=(longoutRecord *)paddr->precord;
    
    switch (dbGetFieldIndex(paddr)) {
        case indexof(VAL):
        case indexof(HIHI):
        case indexof(HIGH):
        case indexof(LOW):
        case indexof(LOLO):
        case indexof(LALM):
        case indexof(ALST):
        case indexof(MLST):
            pgd->upper_disp_limit = prec->hopr;
            pgd->lower_disp_limit = prec->lopr;
            break;
        default:
            recGblGetGraphicDouble(paddr,pgd);
    }
    return(0);
}

static long get_control_double(DBADDR *paddr,struct dbr_ctrlDouble *pcd)
{
    longoutRecord *prec=(longoutRecord *)paddr->precord;

    switch (dbGetFieldIndex(paddr)) {
        case indexof(VAL):
        case indexof(HIHI):
        case indexof(HIGH):
        case indexof(LOW):
        case indexof(LOLO):
        case indexof(LALM):
        case indexof(ALST):
        case indexof(MLST):
            /* do not change pre drvh/drvl behavior */
            if(prec->drvh > prec->drvl) {
                pcd->upper_ctrl_limit = prec->drvh;
                pcd->lower_ctrl_limit = prec->drvl;
            } else {
                pcd->upper_ctrl_limit = prec->hopr;
                pcd->lower_ctrl_limit = prec->lopr;
            }
            break;
        default:
            recGblGetControlDouble(paddr,pcd);
    }
    return(0);
}

static long get_alarm_double(DBADDR *paddr,struct dbr_alDouble *pad)
{
    longoutRecord    *prec=(longoutRecord *)paddr->precord;

    if(dbGetFieldIndex(paddr) == indexof(VAL)) {
         pad->upper_alarm_limit = prec->hihi;
         pad->upper_warning_limit = prec->high;
         pad->lower_warning_limit = prec->low;
         pad->lower_alarm_limit = prec->lolo;
    } else recGblGetAlarmDouble(paddr,pad);
    return(0);
}

static void checkAlarms(longoutRecord *prec)
{
    epicsInt32 val, hyst, lalm;
    epicsInt32 alev;
    epicsEnum16 asev;

    if (prec->udf) {
        recGblSetSevr(prec, UDF_ALARM, prec->udfs);
        return;
    }

    val = prec->val;
    hyst = prec->hyst;
    lalm = prec->lalm;

    /* alarm condition hihi */
    asev = prec->hhsv;
    alev = prec->hihi;
    if (asev && (val >= alev || ((lalm == alev) && (val >= alev - hyst)))) {
        if (recGblSetSevr(prec, HIHI_ALARM, asev))
            prec->lalm = alev;
        return;
    }

    /* alarm condition lolo */
    asev = prec->llsv;
    alev = prec->lolo;
    if (asev && (val <= alev || ((lalm == alev) && (val <= alev + hyst)))) {
        if (recGblSetSevr(prec, LOLO_ALARM, asev))
            prec->lalm = alev;
        return;
    }

    /* alarm condition high */
    asev = prec->hsv;
    alev = prec->high;
    if (asev && (val >= alev || ((lalm == alev) && (val >= alev - hyst)))) {
        if (recGblSetSevr(prec, HIGH_ALARM, asev))
            prec->lalm = alev;
        return;
    }

    /* alarm condition low */
    asev = prec->lsv;
    alev = prec->low;
    if (asev && (val <= alev || ((lalm == alev) && (val <= alev + hyst)))) {
        if (recGblSetSevr(prec, LOW_ALARM, asev))
            prec->lalm = alev;
        return;
    }

    /* we get here only if val is out of alarm by at least hyst */
    prec->lalm = val;
    return;
}

/* DELTA calculates the absolute difference between its arguments
 * expressed as an unsigned 32-bit integer */
#define DELTA(last, val) \
    ((epicsUInt32) ((last) > (val) ? (last) - (val) : (val) - (last)))

static void monitor(longoutRecord *prec)
{
    unsigned short monitor_mask = recGblResetAlarms(prec);

    if (prec->mdel < 0 ||
        DELTA(prec->mlst, prec->val) > (epicsUInt32) prec->mdel) {
        /* post events for value change */
        monitor_mask |= DBE_VALUE;
        /* update last value monitored */
        prec->mlst = prec->val;
    }

    if (prec->adel < 0 ||
        DELTA(prec->alst, prec->val) > (epicsUInt32) prec->adel) {
        /* post events for archive value change */
        monitor_mask |= DBE_LOG;
        /* update last archive value monitored */
        prec->alst = prec->val;
    }

    /* send out monitors connected to the value field */
    if (monitor_mask)
        db_post_events(prec, &prec->val, monitor_mask);
}

static long writeValue(longoutRecord *prec)
{
	long status;
        struct longoutdset *pdset = (struct longoutdset *) (prec->dset);

	if (prec->pact == TRUE){
		status=(*pdset->write_longout)(prec);
		return(status);
	}

	status=dbGetLink(&(prec->siml),DBR_USHORT,&(prec->simm),0,0);
	if (!RTN_SUCCESS(status))
		return(status);

	if (prec->simm == menuYesNoNO){
		status=(*pdset->write_longout)(prec);
		return(status);
	}
	if (prec->simm == menuYesNoYES){
		status=dbPutLink(&prec->siol,DBR_LONG,&prec->val,1);
	} else {
		status=-1;
		recGblSetSevr(prec,SOFT_ALARM,INVALID_ALARM);
		return(status);
	}
        recGblSetSevr(prec,SIMM_ALARM,prec->sims);

	return(status);
}

static void convert(longoutRecord *prec, epicsInt32 value)
{
        /* check drive limits */
	if(prec->drvh > prec->drvl) {
        	if (value > prec->drvh) value = prec->drvh;
        	else if (value < prec->drvl) value = prec->drvl;
	}
	prec->val = value;
}<|MERGE_RESOLUTION|>--- conflicted
+++ resolved
@@ -93,13 +93,8 @@
 
 static long init_record(struct dbCommon *pcommon, int pass)
 {
-<<<<<<< HEAD
+    struct longoutRecord *prec = (struct longoutRecord *)pcommon;
     struct longoutdset *pdset = (struct longoutdset *) prec->dset;
-=======
-    struct longoutRecord *prec = (struct longoutRecord *)pcommon;
-    struct longoutdset *pdset;
-    long status=0;
->>>>>>> 6c062981
 
     if (pass==0)
         return 0;
