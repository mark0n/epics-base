--- conflicted
+++ resolved
@@ -684,11 +684,7 @@
 
 MAIN(dbPutLinkTest)
 {
-<<<<<<< HEAD
-    testPlan(319);
-=======
-    testPlan(302);
->>>>>>> cd14e2ee
+    testPlan(320);
     testLinkParse();
     testLinkFailParse();
     testCADBSet();
