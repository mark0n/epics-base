--- conflicted
+++ resolved
@@ -88,8 +88,5 @@
 dbCore_SRCS += dbIocRegister.c
 dbCore_SRCS += chfPlugin.c
 dbCore_SRCS += dbState.c
-<<<<<<< HEAD
 dbCore_SRCS += dbUnitTest.c
-=======
 dbCore_SRCS += dbServer.c
->>>>>>> 6e3e1444
