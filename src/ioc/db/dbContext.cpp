/*************************************************************************\
* Copyright (c) 2009 UChicago Argonne LLC, as Operator of Argonne
*     National Laboratory.
* Copyright (c) 2002 The Regents of the University of California, as
*     Operator of Los Alamos National Laboratory.
* EPICS BASE is distributed subject to a Software License Agreement found
* in file LICENSE that is included with this distribution.
\*************************************************************************/
/*
 *  $Revision-Id$
 *
 *
 *                    L O S  A L A M O S
 *              Los Alamos National Laboratory
 *               Los Alamos, New Mexico 87545
 *
 *  Copyright, 1986, The Regents of the University of California.
 *
 *
 *	Author Jeffrey O. Hill
 *	johill@lanl.gov
 *	505 665 1831
 */

#include <limits.h>

#include "epicsMutex.h"
#include "tsFreeList.h"

#include "cadef.h" // this can be eliminated when the callbacks use the new interface
#include "db_access.h" // should be eliminated here in the future
#include "caerr.h" // should be eliminated here in the future
#include "epicsEvent.h"
#include "epicsThread.h"
#include "errlog.h"
#include "dbChannel.h"

#define epicsExportSharedSymbols
#include "db_access_routines.h"
#include "dbCAC.h"
#include "dbChannelIO.h"
#include "dbPutNotifyBlocker.h"

class dbService : public cacService {
public:
    ~dbService () {}
    cacContext & contextCreate (
        epicsMutex & mutualExclusion,
        epicsMutex & callbackControl,
        cacContextNotify & );
};

static dbService dbs;

cacContext & dbService::contextCreate (
    epicsMutex & mutualExclusion,
    epicsMutex & callbackControl,
    cacContextNotify & notify )
{
    return * new dbContext ( callbackControl,
        mutualExclusion, notify );
}

extern "C" void dbServiceIOInit ()
{
    caInstallDefaultService ( dbs );
}

dbBaseIO::dbBaseIO () {}

dbContext::dbContext ( epicsMutex & cbMutexIn,
        epicsMutex & mutexIn, cacContextNotify & notifyIn ) :
    readNotifyCache ( mutexIn ), ctx ( 0 ),
    stateNotifyCacheSize ( 0 ), mutex ( mutexIn ), cbMutex ( cbMutexIn ),
    notify ( notifyIn ), pNetContext ( 0 ), pStateNotifyCache ( 0 )
{
}

dbContext::~dbContext ()
{
    delete [] this->pStateNotifyCache;
    if ( this->ctx ) {
        db_close_events ( this->ctx );
    }
}

<<<<<<< HEAD
cacChannel & dbContext::createChannel (
    epicsGuard < epicsMutex > & guard, const char * pName, 
=======
cacChannel & dbContext::createChannel ( // X aCC 361
    epicsGuard < epicsMutex > & guard, const char * pName,
>>>>>>> e1e8f56d
    cacChannelNotify & notifyIn, cacChannel::priLev priority )
{
    guard.assertIdenticalMutex ( this->mutex );

    dbChannel *dbch = dbChannel_create ( pName );
    if ( ! dbch ) {
        if ( ! this->pNetContext.get() ) {
            this->pNetContext.reset (
                & this->notify.createNetworkContext (
                    this->mutex, this->cbMutex ) );
        }
        return this->pNetContext->createChannel (
                    guard, pName, notifyIn, priority );
    }

    if ( ! ca_preemtive_callback_is_enabled () ) {
        dbChannelDelete ( dbch );
        errlogPrintf (
            "dbContext: preemptive callback required for direct in\n"
            "memory interfacing of CA channels to the DB.\n" );
        throw cacChannel::unsupportedByService ();
    }

    try {
        return * new ( this->dbChannelIOFreeList )
            dbChannelIO ( this->mutex, notifyIn, dbch, *this );
    }
    catch (...) {
        dbChannelDelete ( dbch );
        throw;
    }
}

void dbContext::destroyChannel (
    epicsGuard < epicsMutex > & guard, dbChannelIO & chan )
{
    guard.assertIdenticalMutex ( this->mutex );

    if ( chan.dbContextPrivateListOfIO::pBlocker ) {
        this->ioTable.remove ( *chan.dbContextPrivateListOfIO::pBlocker );
        chan.dbContextPrivateListOfIO::pBlocker->destructor ( guard );
        this->dbPutNotifyBlockerFreeList.release ( chan.dbContextPrivateListOfIO::pBlocker );
        chan.dbContextPrivateListOfIO::pBlocker = 0;
    }

    chan.destructor ( guard );
    this->dbChannelIOFreeList.release ( & chan );
}

void dbContext::callStateNotify ( struct dbChannel * dbch,
        unsigned type, unsigned long count,
        const struct db_field_log * pfl,
        cacStateNotify & notifyIn )
{
    unsigned long size = dbr_size_n ( type, count );

    if ( type > INT_MAX ) {
        epicsGuard < epicsMutex > guard ( this->mutex );
        notifyIn.exception ( guard, ECA_BADTYPE,
            "type code out of range (high side)",
            type, count );
        return;
    }

    if ( count > INT_MAX ) {
        epicsGuard < epicsMutex > guard ( this->mutex );
        notifyIn.exception ( guard, ECA_BADCOUNT,
            "element count out of range (high side)",
            type, count);
        return;
    }

    // no need to lock this because state notify is
    // called from only one event queue consumer thread
    if ( this->stateNotifyCacheSize < size) {
        char * pTmp = new char [size];
        delete [] this->pStateNotifyCache;
        this->pStateNotifyCache = pTmp;
        this->stateNotifyCacheSize = size;
    }
    void *pvfl = (void *) pfl;
    int status = dbChannel_get ( dbch, static_cast <int> ( type ),
                    this->pStateNotifyCache, static_cast <int> ( count ), pvfl );
    if ( status ) {
        epicsGuard < epicsMutex > guard ( this->mutex );
        notifyIn.exception ( guard, ECA_GETFAIL,
            "dbChannel_get() completed unsuccessfully", type, count );
    }
    else {
        epicsGuard < epicsMutex > guard ( this->mutex );
        notifyIn.current ( guard, type, count, this->pStateNotifyCache );
    }
}

extern "C" void cacAttachClientCtx ( void * pPrivate )
{
    int status = ca_attach_context ( (ca_client_context *) pPrivate );
    assert ( status == ECA_NORMAL );
}

void dbContext::subscribe (
    epicsGuard < epicsMutex > & guard,
    struct dbChannel * dbch, dbChannelIO & chan,
    unsigned type, unsigned long count, unsigned mask,
    cacStateNotify & notifyIn, cacChannel::ioid * pId )
{
    guard.assertIdenticalMutex ( this->mutex );

    /*
     * the database uses type "int" to store these parameters
     */
    if ( type > INT_MAX ) {
        throw cacChannel::badType();
    }
    if ( count > INT_MAX ) {
        throw cacChannel::outOfBounds();
    }

    if ( ! this->ctx ) {
        dbEventCtx tmpctx = 0;
        {
            epicsGuardRelease < epicsMutex > unguard ( guard );
            tmpctx = db_init_events ();
            if ( ! tmpctx ) {
                throw std::bad_alloc ();
            }

            unsigned selfPriority = epicsThreadGetPrioritySelf ();
            unsigned above;
            epicsThreadBooleanStatus tbs =
                epicsThreadLowestPriorityLevelAbove ( selfPriority, &above );
            if ( tbs != epicsThreadBooleanStatusSuccess ) {
                above = selfPriority;
            }
            int status = db_start_events ( tmpctx, "CAC-event",
                cacAttachClientCtx, ca_current_context (), above );
            if ( status ) {
                db_close_events ( tmpctx );
                throw std::bad_alloc ();
            }
        }
        if ( this->ctx ) {
            // another thread tried to simultaneously setup
            // the event system
            db_close_events ( tmpctx );
        }
        else {
            this->ctx = tmpctx;
        }
    }

    dbSubscriptionIO & subscr =
        * new ( this->dbSubscriptionIOFreeList )
        dbSubscriptionIO ( guard, this->mutex, *this, chan,
            dbch, notifyIn, type, count, mask, this->ctx );
    chan.dbContextPrivateListOfIO::eventq.add ( subscr );
    this->ioTable.idAssignAdd ( subscr );

    if ( pId ) {
        *pId = subscr.getId ();
    }
}

void dbContext::initiatePutNotify (
    epicsGuard < epicsMutex > & guard,
    dbChannelIO & chan, struct dbChannel * dbch,
    unsigned type, unsigned long count, const void * pValue,
    cacWriteNotify & notifyIn, cacChannel::ioid * pId )
{
    guard.assertIdenticalMutex ( this->mutex );
    if ( ! chan.dbContextPrivateListOfIO::pBlocker ) {
        chan.dbContextPrivateListOfIO::pBlocker =
            new ( this->dbPutNotifyBlockerFreeList )
                dbPutNotifyBlocker ( this->mutex );
        this->ioTable.idAssignAdd ( *chan.dbContextPrivateListOfIO::pBlocker );
    }
    chan.dbContextPrivateListOfIO::pBlocker->initiatePutNotify (
        guard, notifyIn, dbch, type, count, pValue );
    if ( pId ) {
        *pId = chan.dbContextPrivateListOfIO::pBlocker->getId ();
    }
}

void dbContext::destroyAllIO (
    epicsGuard < epicsMutex > & guard, dbChannelIO & chan )
{
    guard.assertIdenticalMutex ( this->mutex );
    dbSubscriptionIO * pIO;
    tsDLList < dbSubscriptionIO > tmp;

    while ( ( pIO = chan.dbContextPrivateListOfIO::eventq.get() ) ) {
        this->ioTable.remove ( *pIO );
        tmp.add ( *pIO );
    }
    if ( chan.dbContextPrivateListOfIO::pBlocker ) {
        this->ioTable.remove ( *chan.dbContextPrivateListOfIO::pBlocker );
    }

    while ( ( pIO = tmp.get() ) ) {
        // This prevents a db event callback from coming
        // through after the notify IO is deleted
        pIO->unsubscribe ( guard );
        // If they call ioCancel() here it will be ignored
        // because the IO has been unregistered above.
        pIO->channelDeleteException ( guard );
        pIO->destructor ( guard );
        this->dbSubscriptionIOFreeList.release ( pIO );
    }

    if ( chan.dbContextPrivateListOfIO::pBlocker ) {
        chan.dbContextPrivateListOfIO::pBlocker->destructor ( guard );
        this->dbPutNotifyBlockerFreeList.release ( chan.dbContextPrivateListOfIO::pBlocker );
        chan.dbContextPrivateListOfIO::pBlocker = 0;
    }
}

void dbContext::ioCancel (
    epicsGuard < epicsMutex > & guard, dbChannelIO & chan,
    const cacChannel::ioid &id )
{
    guard.assertIdenticalMutex ( this->mutex );
    dbBaseIO * pIO = this->ioTable.remove ( id );
    if ( pIO ) {
        dbSubscriptionIO *pSIO = pIO->isSubscription ();
        if ( pSIO ) {
            chan.dbContextPrivateListOfIO::eventq.remove ( *pSIO );
            pSIO->unsubscribe ( guard );
            pSIO->channelDeleteException ( guard );
            pSIO->destructor ( guard );
            this->dbSubscriptionIOFreeList.release ( pSIO );
        }
        else if ( pIO == chan.dbContextPrivateListOfIO::pBlocker ) {
            chan.dbContextPrivateListOfIO::pBlocker->cancel ( guard );
        }
        else {
            errlogPrintf ( "dbContext::ioCancel() unrecognized IO was probably leaked or not canceled\n" );
        }
    }
}

void dbContext::ioShow (
    epicsGuard < epicsMutex > & guard, const cacChannel::ioid &id,
    unsigned level ) const
{
    guard.assertIdenticalMutex ( this->mutex );
    const dbBaseIO * pIO = this->ioTable.lookup ( id );
    if ( pIO ) {
        pIO->show ( guard, level );
    }
}

void dbContext::showAllIO ( const dbChannelIO & chan, unsigned level ) const
{
    epicsGuard < epicsMutex > guard ( this->mutex );
    tsDLIterConst < dbSubscriptionIO > pItem =
        chan.dbContextPrivateListOfIO::eventq.firstIter ();
    while ( pItem.valid () ) {
        pItem->show ( guard, level );
        pItem++;
    }
    if ( chan.dbContextPrivateListOfIO::pBlocker ) {
        chan.dbContextPrivateListOfIO::pBlocker->show ( guard, level );
    }
}

void dbContext::show ( unsigned level ) const
{
    epicsGuard < epicsMutex > guard ( this->mutex );
    this->show ( guard, level );
}

void dbContext::show (
    epicsGuard < epicsMutex > & guard, unsigned level ) const
{
    guard.assertIdenticalMutex ( this->mutex );
    printf ( "dbContext at %p\n",
        static_cast <const void *> ( this ) );
    if ( level > 0u ) {
        printf ( "\tevent call back cache location %p, and its size %lu\n",
            static_cast <void *> ( this->pStateNotifyCache ), this->stateNotifyCacheSize );
        this->readNotifyCache.show ( guard, level - 1 );
    }
    if ( level > 1u ) {
        this->mutex.show ( level - 2u );
    }
    if ( this->pNetContext.get() ) {
        this->pNetContext.get()->show ( guard, level );
    }
}

void dbContext::flush (
    epicsGuard < epicsMutex > & guard )
{
    guard.assertIdenticalMutex ( this->mutex );
    if ( this->pNetContext.get() ) {
        this->pNetContext.get()->flush ( guard );
    }
}

unsigned dbContext::circuitCount (
    epicsGuard < epicsMutex > & guard ) const
{
    guard.assertIdenticalMutex ( this->mutex );
    if ( this->pNetContext.get() ) {
        return this->pNetContext.get()->circuitCount ( guard );
    }
    else {
        return 0u;
    }
}

void dbContext::selfTest (
    epicsGuard < epicsMutex > & guard ) const
{
    guard.assertIdenticalMutex ( this->mutex );
    this->ioTable.verify ();

    if ( this->pNetContext.get() ) {
        this->pNetContext.get()->selfTest ( guard );
    }
}

unsigned dbContext::beaconAnomaliesSinceProgramStart (
    epicsGuard < epicsMutex > & guard ) const
{
    guard.assertIdenticalMutex ( this->mutex );
    if ( this->pNetContext.get() ) {
        return this->pNetContext.get()->beaconAnomaliesSinceProgramStart ( guard );
    }
    else {
        return 0u;
    }
}

<|MERGE_RESOLUTION|>--- conflicted
+++ resolved
@@ -84,13 +84,8 @@
     }
 }
 
-<<<<<<< HEAD
 cacChannel & dbContext::createChannel (
-    epicsGuard < epicsMutex > & guard, const char * pName, 
-=======
-cacChannel & dbContext::createChannel ( // X aCC 361
     epicsGuard < epicsMutex > & guard, const char * pName,
->>>>>>> e1e8f56d
     cacChannelNotify & notifyIn, cacChannel::priLev priority )
 {
     guard.assertIdenticalMutex ( this->mutex );
