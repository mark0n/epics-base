/*************************************************************************\
* Copyright (c) 2007 The University of Chicago, as Operator of Argonne
*     National Laboratory.
* Copyright (c) 2002 The Regents of the University of California, as
*     Operator of Los Alamos National Laboratory.
* EPICS BASE is distributed subject to a Software License Agreement found
* in file LICENSE that is included with this distribution.
\*************************************************************************/

#include "osiSock.h"
#include "iocsh.h"

#define epicsExportSharedSymbols
#include "rsrv.h"
<<<<<<< HEAD
#include "server.h"
#include "rsrvIocRegister.h"
=======

#include "epicsExport.h"
>>>>>>> 77de87cf

#include "epicsExport.h"

/* casr */
static const iocshArg casrArg0 = { "level",iocshArgInt};
static const iocshArg * const casrArgs[1] = {&casrArg0};
static const iocshFuncDef casrFuncDef = {"casr",1,casrArgs};
static void casrCallFunc(const iocshArgBuf *args)
{
    casr(args[0].ival);
}

<<<<<<< HEAD
void rsrvIocRegister(void)
=======
static
void rsrvRegistrar(void)
>>>>>>> 77de87cf
{
    rsrv_register_server();
    iocshRegister(&casrFuncDef,casrCallFunc);
}

<<<<<<< HEAD
epicsExportAddress(int, CASDEBUG);
=======
epicsExportRegistrar(rsrvRegistrar);
>>>>>>> 77de87cf
<|MERGE_RESOLUTION|>--- conflicted
+++ resolved
@@ -10,17 +10,10 @@
 #include "osiSock.h"
 #include "iocsh.h"
 
-#define epicsExportSharedSymbols
+#include "epicsExport.h"
 #include "rsrv.h"
-<<<<<<< HEAD
 #include "server.h"
-#include "rsrvIocRegister.h"
-=======
 
-#include "epicsExport.h"
->>>>>>> 77de87cf
-
-#include "epicsExport.h"
 
 /* casr */
 static const iocshArg casrArg0 = { "level",iocshArgInt};
@@ -31,19 +24,12 @@
     casr(args[0].ival);
 }
 
-<<<<<<< HEAD
-void rsrvIocRegister(void)
-=======
 static
 void rsrvRegistrar(void)
->>>>>>> 77de87cf
 {
     rsrv_register_server();
     iocshRegister(&casrFuncDef,casrCallFunc);
 }
 
-<<<<<<< HEAD
 epicsExportAddress(int, CASDEBUG);
-=======
-epicsExportRegistrar(rsrvRegistrar);
->>>>>>> 77de87cf
+epicsExportRegistrar(rsrvRegistrar);