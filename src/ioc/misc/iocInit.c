--- conflicted
+++ resolved
@@ -679,12 +679,10 @@
         dbFreeLinkContents(plink);
     }
 
-<<<<<<< HEAD
+    epicsMutexDestroy(precord->mlok);
+
     // may be allocated in dbNotify.c
     free(precord->ppnr);
-=======
-    epicsMutexDestroy(precord->mlok);
->>>>>>> d890c809
 }
 
 int iocShutdown(void)
