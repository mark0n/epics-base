--- conflicted
+++ resolved
@@ -83,20 +83,16 @@
 \$ENV{HARNESS_ACTIVE} = 1 if scalar \@ARGV && shift eq '-tap';
 \$ENV{TOP} = abs_path(\$ENV{TOP}) if exists \$ENV{TOP};
 
-<<<<<<< HEAD
-system('$exec') == 0 or die "Can't run $exec: \$!\\n";
-=======
 if (\$^O eq 'MSWin32') {
     # Use system on Windows, exec doesn't work the same there and
     # GNUmake thinks the test has finished too soon.
-    my \$status = system('./$exe');
-    die "Can't run $exe: \$!\\n" if \$status == -1;
+    my \$status = system('$exec');
+    die "Can't run $exec: \$!\\n" if \$status == -1;
     exit \$status >> 8;
 }
 else {
-    exec './$exe' or die "Can't run $exe: \$!\\n";
+    exec '$exec' or die "Can't run $exec: \$!\\n";
 }
->>>>>>> 518bab96
 EOF
 
 close $OUT or die "Can't close $target: $!\n";