--- conflicted
+++ resolved
@@ -210,14 +210,9 @@
 fetch all available elements.
 
 The element count can be overridden by providing an integer argument in the
-<<<<<<< HEAD
-range 1 .. C<element_count>.  Note that the count argument must be an integer;
-add 0 to it if it is necessary to convert it from a string.
-=======
 range 0 .. C<element_count>, where zero means use the current length from the
 server.  Note that the count argument must be an integer; add 0 to it if it is
 necessary to convert it from a string.
->>>>>>> dea1b9df
 The optional data type I<TYPE> should be a string naming
 the desired C<DBR_xxx_yyy> type; the actual type used will have the C<yyy> part
 widened to one of C<STRING>, C<CHAR>, C<LONG> or C<DOUBLE>.  The valid type
