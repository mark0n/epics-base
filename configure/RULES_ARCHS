--- conflicted
+++ resolved
@@ -20,26 +20,12 @@
 ACTIONS += runtests tapfiles
 
 actionArchTargets = $(foreach action, $(ACTIONS), \
-    $(foreach arch, $(BUILD_ARCHS), \
-        $(action)$(DIVIDER)$(arch)))
-
-<<<<<<< HEAD
-actionArchTargets = $(foreach action, $(ACTIONS), \
     $(addprefix $(action)$(DIVIDER), $(BUILD_ARCHS)))
 
 cleanArchTargets = $(addprefix clean$(DIVIDER), $(BUILD_ARCHS))
-=======
-cleanArchTargets = $(foreach arch, $(BUILD_ARCHS), \
-    clean$(DIVIDER)$(arch))
->>>>>>> 84e74d09
 
 buildDirs = $(addprefix O., $(BUILD_ARCHS))
 
-<<<<<<< HEAD
-#*************************************************************************
-# Create EPICS_HOST_ARCH dependancies for GNU make -j option
-# Needed in dirs where EPICS_HOST_ARCH builds a tool used by
-=======
 # Include <top>/cfg/DIR_RULES* files from tops defined in RELEASE* files
 # Do this here so they can add ACTIONS
 #
@@ -51,7 +37,6 @@
 
 # Create EPICS_HOST_ARCH dependancies for GNU make -j option.
 # Needed in dirs where EPICS_HOST_ARCH build creates a tool used in 
->>>>>>> 84e74d09
 # cross arch builds
 
 CROSS_ARCHS += $(CROSS1) $(CROSS2)
@@ -60,17 +45,9 @@
   $(2) : $(EPICS_HOST_ARCH)
   $(1)$(DIVIDER)$(2) : $(1)$(DIVIDER)$(EPICS_HOST_ARCH) O.$(2)
 endef
-<<<<<<< HEAD
-
-$(foreach action, $(ACTIONS), $(foreach arch, $(CROSS_ARCHS), \
-    $(eval $(call DEP_template,$(action),$(arch)))))
-
-#*************************************************************************
-=======
 $(foreach action, $(ACTIONS), \
     $(foreach arch, $(CROSS_ARCHS), \
         $(eval $(call DEP_template,$(action),$(arch)))))
->>>>>>> 84e74d09
 
 # Allows rebuild to work with parallel builds option, -j.
 ifeq (rebuild,$(filter rebuild,$(MAKECMDGOALS)))
@@ -113,14 +90,9 @@
 
 .PHONY : $(actionArchTargets)
 .PHONY : $(cleanArchTargets)
-<<<<<<< HEAD
 .PHONY : $(BUILD_ARCHS) rebuild archsCommonClean
 .PHONY : $(ACTIONS) clean realclean archclean host all
-=======
-.PHONY : $(BUILD_ARCHS) rebuild
-.PHONY : $(ACTIONS) clean realclean archclean all
 
 #  User specific rules
 #
--include $(HOME)/configure/RULES_USER
->>>>>>> 84e74d09
+-include $(HOME)/configure/RULES_USER