--- conflicted
+++ resolved
@@ -43,21 +43,10 @@
 CONVERTRELEASE   = $(PERL) $(call FIND_TOOL,convertRelease.pl)
 FULLPATHNAME     = $(PERL) $(TOOLS)/fullPathName.pl
 TAPTOJUNIT       = $(PERL) $(TOOLS)/tap-to-junit-xml.pl
+PROVE            = $(PERL) $(TOOLS)/epicsProve.pl
 GENVERSIONHEADER = $(PERL) $(TOOLS)/genVersionHeader.pl $(QUIET_FLAG) $(QUESTION_FLAG)
 
-<<<<<<< HEAD
 MAKERPATH = $(PYTHON) $(TOOLS)/makeRPath.py
-=======
-MAKEBPT                    = $(TOOLS)/makeBpt$(HOSTEXE)
-DBEXPAND                   = $(PERL) $(TOOLS)/dbdExpand.pl
-DBTORECORDTYPEH            = $(PERL) $(TOOLS)/dbdToRecordtypeH.pl
-DBTOMENUH                  = $(PERL) $(TOOLS)/dbdToMenuH.pl
-REGISTERRECORDDEVICEDRIVER = $(PERL) $(TOOLS)/registerRecordDeviceDriver.pl
-CONVERTRELEASE             = $(PERL) $(call FIND_TOOL,convertRelease.pl)
-FULLPATHNAME               = $(PERL) $(TOOLS)/fullPathName.pl
-TAPTOJUNIT                 = $(PERL) $(TOOLS)/tap-to-junit-xml.pl
-PROVE                      = $(PERL) $(TOOLS)/epicsProve.pl
->>>>>>> ed9d7550
 
 #---------------------------------------------------------------
 # tools for installing libraries and products
