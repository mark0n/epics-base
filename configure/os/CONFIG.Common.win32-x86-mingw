# CONFIG.Common.win32-x86-mingw
#
# $Revision-Id$
# This file is maintained by the build community.
#
# Definitions for win32-x86-mingw target builds
# Sites may override these definitions in CONFIG_SITE.Common.win32-x86-mingw
#-------------------------------------------------------

# Include definitions common to all Unix targets
include $(CONFIG)/os/CONFIG.Common.UnixCommon

OS_CLASS = WIN32
ARCH_CLASS = x86
POSIX = NO

#  Definitions used when COMMANDLINE_LIBRARY is READLINE
LDLIBS_READLINE = -lreadline -lcurses

ARCH_DEP_CFLAGS += -m32
ARCH_DEP_LDFLAGS += -m32

# Compiler defines _X86_ 1
# Compiler defines __MSVCRT__ 1
# Compiler defines __MINGW32__ 1
# Compiler defines __WIN32 1
# Compiler defines __WINNT 1
# Compiler defines __WINNT__ 1
# Compiler defines __WIN32__ 1
# Compiler defines _WIN32 1
# Compiler defines WIN32 1
# Compiler defines WINNT 1
# Compiler does not define  __unix __unix__ unix

# Override for -DUNIX from CONFIG.Common.UnixCommon
OP_SYS_CPPFLAGS = -D_MINGW

EXE = .exe
<<<<<<< HEAD
=======
RES = .coff
>>>>>>> 4a088000

# Use .o for static object files, .obj for shared library object files
OBJ_NO  = .o
OBJ_YES = .obj
OBJ = $(OBJ_$(SHARED_LIBRARIES))

COMPILE.c   += $(if $(filter %$(OBJ),$@),-o $@)
COMPILE.cpp += $(if $(filter %$(OBJ),$@),-o $@)
HDEPENDS_ARCHFLAGS = -MT $*$(OBJ)

BUILD_DLL_CFLAGS_YES = -DEPICS_BUILD_DLL
BUILD_DLL_CFLAGS_NO  =
BUILD_DLL_CFLAGS = $(BUILD_DLL_CFLAGS_$(SHARED_LIBRARIES))
STATIC_CFLAGS_YES = $(BUILD_DLL_CFLAGS)
STATIC_CFLAGS_NO  = $(BUILD_DLL_CFLAGS) -DEPICS_CALL_DLL
STATIC_CXXFLAGS_YES = $(BUILD_DLL_CFLAGS)
STATIC_CXXFLAGS_NO  = $(BUILD_DLL_CFLAGS) -DEPICS_CALL_DLL

# Adjust the names of the libraries to build
#
# When SHARED_LIBRARIES is YES we build a DLL and its stub library
#
SHRLIB_PREFIX =
SHRLIB_SUFFIX_BASE = .dll
SHRLIB_SUFFIX = $(SHRLIB_SUFFIX_BASE)
SHRLIBNAME_YES = $(BUILD_LIBRARY:%=%$(SHRLIB_SUFFIX))
TESTSHRLIBNAME_YES = $(TESTBUILD_LIBRARY:%=%$(SHRLIB_SUFFIX_BASE))
LOADABLE_SHRLIB_PREFIX =
LOADABLE_SHRLIB_SUFFIX = $(SHRLIB_SUFFIX_BASE)
LOADABLE_SHRLIBNAME = $(LOADABLE_BUILD_LIBRARY:%=%$(LOADABLE_SHRLIB_SUFFIX))

DLLSTUB_PREFIX = lib
DLLSTUB_SUFFIX = .dll.a
DLLSTUB_LIBNAME_YES = $(BUILD_LIBRARY:%=$(DLLSTUB_PREFIX)%$(DLLSTUB_SUFFIX))
DLLSTUB_LIBNAME = $(DLLSTUB_LIBNAME_$(SHARED_LIBRARIES))
TESTDLLSTUB_LIBNAME_YES = $(TESTBUILD_LIBRARY:%=$(DLLSTUB_PREFIX)%$(DLLSTUB_SUFFIX))
TESTDLLSTUB_LIBNAME = $(TESTDLLSTUB_LIBNAME_$(SHARED_LIBRARIES))

# When SHARED_LIBRARIES is NO we build a static archive library
#
LIB_PREFIX =
LIB_SUFFIX = .lib
LIBNAME_NO = $(BUILD_LIBRARY:%=%$(LIB_SUFFIX))
LIBNAME = $(LIBNAME_$(SHARED_LIBRARIES))
TESTLIBNAME_NO = $(TESTBUILD_LIBRARY:%=%$(LIB_SUFFIX))
TESTLIBNAME = $(TESTLIBNAME_$(SHARED_LIBRARIES))

#	dll install location
INSTALL_SHRLIB = $(INSTALL_BIN)
<|MERGE_RESOLUTION|>--- conflicted
+++ resolved
@@ -36,10 +36,7 @@
 OP_SYS_CPPFLAGS = -D_MINGW
 
 EXE = .exe
-<<<<<<< HEAD
-=======
 RES = .coff
->>>>>>> 4a088000
 
 # Use .o for static object files, .obj for shared library object files
 OBJ_NO  = .o
