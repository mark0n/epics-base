# CONFIG.win32-x86.win32-x86
#
# Definitions for win32-x86 host - win32-x86 target build
# Override these definitions in CONFIG_SITE.win32-x86.win32-x86
#-------------------------------------------------------

# Win32 valid build types and include directory suffixes

VALID_BUILDS = Host Ioc

CMPLR_CLASS = msvc

OPT_WHOLE_PROGRAM = YES

#-------------------------------------------------------

WINLINK = link

RCCMD = rc -l 0x409 $(INCLUDES) -fo $@ $<

ARCMD = lib -nologo -verbose -out:$@ $(LIB_OPT_LDFLAGS) $(LIBRARY_LD_OBJS)

#
# Configure OS vendor C compiler
CC = cl

# Override CONFIG.gnuCommon settings for cross builds.
GNU = NO
HDEPENDS_METHOD = MKMF

# Compiler flags for C files (C++ is below)

#
# -W<d> display warnings at level d
#    -W4 is for maximum (lint type) warnings
#    -W3 is for production quality warnings
#    -W2 displays significant warnings
#    -W1 is the default and shows severe warnings only
# -w<d><n> Set warning C<n> to be shown at level <d>
WARN_CFLAGS_YES = -W3
WARN_CFLAGS_NO  = -W1

#
# -Ox maximum optimizations
# -GL whole program optimization
# -Oy- re-enable creation of frame pointers
OPT_CFLAGS_YES_YES = -Ox -GL -Oy-
OPT_CFLAGS_YES_NO = -Ox -Oy-
OPT_CFLAGS_YES = $(OPT_CFLAGS_YES_$(OPT_WHOLE_PROGRAM))

#
# -Zi generate program database for debugging information
# -RTCsu enable run-time error checks
OPT_CFLAGS_NO = -Zi -RTCsu

# specify object file name and location
OBJ_CFLAG = -Fo

#
# the following options are required when
# vis c++ compiles the code (and includes
# the header files)
#
# -MT static multithreaded C RTL
# -MTd static multithreaded C RTL (debug version)
# -MD multithreaded C RTL in DLL
# -MDd multithreaded C RTL in DLL (debug version)
BUILD_DLL_CFLAGS_NO =
BUILD_DLL_CFLAGS_YES = -DEPICS_BUILD_DLL
BUILD_DLL_CFLAGS = $(BUILD_DLL_CFLAGS_$(SHARED_LIBRARIES))
VISC_CFLAGS_DEBUG_NO = d
VISC_CFLAGS_DEBUG_YES =
VISC_CFLAGS_DEBUG = $(VISC_CFLAGS_DEBUG_$(HOST_OPT))
STATIC_CFLAGS_YES= -MT$(VISC_CFLAGS_DEBUG) $(BUILD_DLL_CFLAGS)
STATIC_CFLAGS_NO= -MD$(VISC_CFLAGS_DEBUG) $(BUILD_DLL_CFLAGS) -DEPICS_CALL_DLL

# OS vendor c preprocessor
CPP = cl -nologo -C -E

# Configure OS vendor C++ compiler
#
# __STDC__=0 gives us both:
# 1) define STDC for code (pretend ANSI conformance)
# 2) set it to 0 to use MS C "extensions" (open for _open etc.)
# because MS uses:   if __STDC__ ... disable many nice things
#
# -EHsc - generate code for exceptions
# -GR - generate code for run time type identification
#
CCC = cl -EHsc -GR
CODE_CPPFLAGS += -nologo -D__STDC__=0
CODE_CPPFLAGS += -D_CRT_SECURE_NO_DEPRECATE -D_CRT_NONSTDC_NO_DEPRECATE


# Compiler flags for C++ files

#
# -W<n> disable warnings from levels > n
# -w<n><m> set warning m to level n
# -w44355 "'this' used in the base initializer list"
# -w44344 "behavior change: use of explicit template arguments results in ..."
# -w44251 "class needs to have dll-interface to be used by clients of ..."
WARN_CXXFLAGS_YES = -W3 -w44355 -w44344 -w44251
WARN_CXXFLAGS_NO  = -W1

#
# -Ox maximum optimizations
# -GL whole program optimization
# -Oy- re-enable creation of frame pointers
OPT_CXXFLAGS_YES_YES = -Ox -GL -Oy-
OPT_CXXFLAGS_YES_NO = -Ox -Oy-
OPT_CXXFLAGS_YES = $(OPT_CXXFLAGS_YES_$(OPT_WHOLE_PROGRAM))

#
# -Zi generate program database for debugging information
# -RTCsu enable run-time error checks
OPT_CXXFLAGS_NO = -RTCsu -Zi

# specify object file name and location
OBJ_CXXFLAG = -Fo

#
# the following options are required when
# vis c++ compiles the code (and includes
# the header files)
#
# -MT static multithreaded C RTL
# -MTd static multithreaded C RTL (debug version)
# -MD multithreaded C RTL in DLL
# -MDd multithreaded C RTL in DLL (debug version)
STATIC_CXXFLAGS_YES= -MT$(VISC_CFLAGS_DEBUG) $(BUILD_DLL_CFLAGS)
STATIC_CXXFLAGS_NO= -MD$(VISC_CFLAGS_DEBUG) $(BUILD_DLL_CFLAGS) -DEPICS_CALL_DLL

STATIC_LDLIBS_YES=ws2_32.lib advapi32.lib user32.lib kernel32.lib winmm.lib
STATIC_LDLIBS_NO=
STATIC_LDFLAGS=
RANLIB=

#
<<<<<<< HEAD
=======
# option needed for parallel builds with Visual Studio 2015 onward
#
# -FS Force Synchronous PDB Writes
ifneq ($(VisualStudioVersion),)
  OPT_CXXFLAGS_NO += -FS
  OPT_CFLAGS_NO += -FS
endif


#
>>>>>>> 1454f42a
# add -profile here to run the ms profiler
# -LTCG whole program optimization
# -incremental:no full linking
# -fixed:no generate relocatable code
# -version:<major>.<minor> - only 2 components allowed, 0-65535 each
# -debug generate debugging info
LINK_OPT_FLAGS_WHOLE_YES = -LTCG
LINK_OPT_FLAGS_YES = $(LINK_OPT_FLAGS_WHOLE_$(OPT_WHOLE_PROGRAM))
LINK_OPT_FLAGS_YES += -incremental:no -opt:ref
LINK_OPT_FLAGS_YES += -release $(PROD_VERSION:%=-version:%)
LINK_OPT_FLAGS_NO = -debug -incremental:no -fixed:no
OPT_LDFLAGS = $(LINK_OPT_FLAGS_$(HOST_OPT))

LIB_OPT_FLAGS_YES = $(LINK_OPT_FLAGS_WHOLE_$(OPT_WHOLE_PROGRAM))
LIB_OPT_LDFLAGS = $(LIB_OPT_FLAGS_$(HOST_OPT))

ARCH_DEP_CFLAGS=
SHRLIB_CFLAGS=

OS_CLASS=WIN32
POSIX=NO

#	ifdef WIN32   looks better that  ifeq ($(OS_CLASS),WIN32)  ??
WIN32=1

EXE=.exe
OBJ=.obj
RES=.res

# MS Visual C++ doesn't recognize *.cc as a C++ source file,
# so C++ compiles get the flag -TP
COMPILER_CXXFLAGS = -TP

# Operating system flags
OP_SYS_CFLAGS =
OP_SYS_CXXFLAGS = $(COMPILER_CXXFLAGS)

# Files and flags needed to link DLLs (used in RULES_BUILD)
WIN32_DLLFLAGS = -subsystem:windows -dll $(OPT_LDFLAGS) \
 $(USR_LDFLAGS) $(CMD_LDFLAGS) $(TARGET_LDFLAGS) $(LIB_LDFLAGS)

# Specify dll .def file only if it exists
DLL_DEF_FLAG = $(addprefix -def:,$(wildcard ../$(addsuffix .def,$*)))

# A WIN32 dll has three parts:
#	x.dll: the real dll (SHRLIBNAME)
#	x.lib: what you link to progs that use the dll (DLLSTUB_LIBNAME)
#	x.exp: what you need to build the dll (in no variable)
LINK.shrlib = $(WINLINK) -nologo $(WIN32_DLLFLAGS) -out:$@ \
    -implib:$(@:%$(SHRLIB_SUFFIX)=%$(LIB_SUFFIX)) \
    $(DLL_DEF_FLAG) $(LIBRARY_LD_OBJS) $(LIBRARY_LD_RESS) $(SHRLIB_LDLIBS)

# Adjust names of libraries to build
SHRLIB_SUFFIX_BASE = .dll
SHRLIB_SUFFIX = $(SHRLIB_SUFFIX_BASE)
SHRLIBNAME_YES = $(BUILD_LIBRARY:%=%$(SHRLIB_SUFFIX))
LOADABLE_SHRLIBNAME = $(LOADABLE_BUILD_LIBRARY:%=%$(SHRLIB_SUFFIX))
TESTSHRLIBNAME_YES = $(TESTBUILD_LIBRARY:%=%$(SHRLIB_SUFFIX_BASE))

# When SHARED_LIBRARIES is YES we are building a DLL shared library.
# When SHARED_LIBRARIES is NO we are building an object library
DLLSTUB_SUFFIX = .lib
DLLSTUB_LIBNAME_YES = $(BUILD_LIBRARY:%=%.lib)
DLLSTUB_LIBNAME = $(DLLSTUB_LIBNAME_$(SHARED_LIBRARIES))
TESTDLLSTUB_LIBNAME_YES = $(TESTBUILD_LIBRARY:%=%.lib)
TESTDLLSTUB_LIBNAME = $(TESTDLLSTUB_LIBNAME_$(SHARED_LIBRARIES))

LIB_PREFIX=
LIB_SUFFIX=.lib
LIBNAME_NO = $(BUILD_LIBRARY:%=%.lib)
LIBNAME = $(LIBNAME_$(SHARED_LIBRARIES))
TESTLIBNAME_NO = $(TESTBUILD_LIBRARY:%=%.lib)
TESTLIBNAME = $(TESTLIBNAME_$(SHARED_LIBRARIES))

# dll install location
INSTALL_SHRLIB = $(INSTALL_BIN)


#--------------------------------------------------
# Products dependancy definitions

PROD_DEPLIBS = $(foreach lib, $(PROD_LIBS) $(USR_LIBS), \
  $(firstword $(wildcard \
      $(addsuffix /$(DLLSTUB_PREFIX)$(lib)$(DLLSTUB_SUFFIX), \
        $($(lib)_DIR) $(SHRLIB_SEARCH_DIRS)) \
      $(addsuffix /$(SHRLIB_PREFIX)$(lib)*$(SHRLIB_SUFFIX_BASE)*, \
        $($(lib)_DIR) $(SHRLIB_SEARCH_DIRS)) \
      $(addsuffix /$(LIB_PREFIX)$(lib)$(LIB_SUFFIX), \
        $($(lib)_DIR) $(SHRLIB_SEARCH_DIRS)) \
    ) $(addsuffix /$(BUILDLIB_PREFIX)$(lib)$(BUILDLIB_SUFFIX), \
    $(if $(filter $(lib),$(TESTLIBRARY)),.,$(INSTALL_LIB)))))


PROD_LDLIBS += $($*_DEPLIBS) $(PROD_DEPLIBS)
PROD_LDLIBS += $(addsuffix .lib, \
    $($*_SYS_LIBS) $(PROD_SYS_LIBS) $(USR_SYS_LIBS))

LDLIBS_STATIC_YES = LDLIBS
LDLIBS_SHARED_NO = LDLIBS
PROD_LDLIBS += $(STATIC_LDLIBS) \
    $($(firstword $(LDLIBS_STATIC_$(STATIC_BUILD)) \
      $(LDLIBS_SHARED_$(SHARED_LIBRARIES))))

#--------------------------------------------------
# Libraries dependancy definitions

#   libs that we need to link the DLL with
#   (it isnt necessary to rebuild the dll if these change)

SHRLIB_DEPLIBS = $(foreach lib, $(LIB_LIBS) $(USR_LIBS), \
  $(firstword $(wildcard \
      $(addsuffix /$(DLLSTUB_PREFIX)$(lib)$(DLLSTUB_SUFFIX), \
        $($(lib)_DIR) $(SHRLIB_SEARCH_DIRS)) \
      $(addsuffix /$(SHRLIB_PREFIX)$(lib)*$(SHRLIB_SUFFIX_BASE)*, \
        $($(lib)_DIR) $(SHRLIB_SEARCH_DIRS)) \
      $(addsuffix /$(LIB_PREFIX)$(lib)$(LIB_SUFFIX), \
        $($(lib)_DIR) $(SHRLIB_SEARCH_DIRS)) \
    ) $(addsuffix /$(BUILDLIB_PREFIX)$(lib)$(BUILDLIB_SUFFIX), \
    $(if $(filter $(lib),$(TESTLIBRARY)),.,$(INSTALL_LIB)))))


SHRLIB_LDLIBS += $($*_DLL_DEPLIBS) $($*_DEPLIBS) $(SHRLIB_DEPLIBS)
SHRLIB_LDLIBS += $(addsuffix .lib, \
         $($*_SYS_DLL_LIBS) \
         $($*_SYS_LIBS) $(LIB_SYS_LIBS) $(USR_SYS_LIBS) )

#--------------------------------------------------
# Linker definition
LINK.cpp = $(WINLINK) -nologo $(STATIC_LDFLAGS) $(LDFLAGS) $(PROD_LDFLAGS) \
    -out:$@ $(PROD_LD_OBJS) $(PROD_LD_RESS) $(PROD_LDLIBS)

#--------------------------------------------------
# UseManifestTool.pl checks MS Visual c++ compiler version number to
# decide whether or not to use the Manifest Tool command to embed the
# linker created .manifest file into a library or product target.
# useManifestTool.pl returns 0(don't use) or 1(use).
#
MT.exe = mt.exe -nologo -manifest $@.manifest
MT_DLL_COMMAND1 = $(MT.exe) "-outputresource:$@;\#2"
MT_EXE_COMMAND_YES =
MT_EXE_COMMAND_NO = $(MT.exe) "-outputresource:$@;\#1"
MT_EXE_COMMAND1 = $(MT_EXE_COMMAND_$(STATIC_BUILD))
MT_DLL_COMMAND = $(MT_DLL_COMMAND$(shell $(PERL) $(TOOLS)/useManifestTool.pl))
MT_EXE_COMMAND = $(MT_EXE_COMMAND$(shell $(PERL) $(TOOLS)/useManifestTool.pl))<|MERGE_RESOLUTION|>--- conflicted
+++ resolved
@@ -137,8 +137,6 @@
 RANLIB=
 
 #
-<<<<<<< HEAD
-=======
 # option needed for parallel builds with Visual Studio 2015 onward
 #
 # -FS Force Synchronous PDB Writes
@@ -149,7 +147,6 @@
 
 
 #
->>>>>>> 1454f42a
 # add -profile here to run the ms profiler
 # -LTCG whole program optimization
 # -incremental:no full linking
