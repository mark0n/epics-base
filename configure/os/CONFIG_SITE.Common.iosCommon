# CONFIG_SITE.Common.iosCommon
#
# $Revision-Id$
#
# Site-specific settings for Apple iOS builds
#-------------------------------------------------------

# iOS Version number

#IOS_VERSION = 3.2
#IOS_VERSION = 4.1
#IOS_VERSION = 4.2
#IOS_VERSION = 4.3
#IOS_VERSION = 5.0
#IOS_VERSION = 5.1
#IOS_VERSION = 6.0
<<<<<<< HEAD
IOS_VERSION = 6.1
=======
#IOS_VERSION = 6.1
IOS_VERSION = 7.0
>>>>>>> 30090918


# Which compiler to use:
#   CLANG is required for Xcode 5.0 and later
#   LLVM_GNU uses the llvm-gcc and llvm-g++ compilers
#   GNU is needed for older versions of Xcode

COMPILER = CLANG
#COMPILER = LLVM_GNU
#COMPILER = GNU


# Most sites will want to build shared libraries (which is the
# default), but if you get an error from ld while building libCom,
# try uncommenting this, which is needed for some compiler versions:

#SHARED_LIBRARIES = NO


# Get platform path from OS, these are usually correct:

XCODE_PATH := $(shell xcode-select -print-path)
PLATFORM_DIR = $(XCODE_PATH)/Platforms/$(IOS_PLATFORM).platform<|MERGE_RESOLUTION|>--- conflicted
+++ resolved
@@ -14,12 +14,8 @@
 #IOS_VERSION = 5.0
 #IOS_VERSION = 5.1
 #IOS_VERSION = 6.0
-<<<<<<< HEAD
-IOS_VERSION = 6.1
-=======
 #IOS_VERSION = 6.1
 IOS_VERSION = 7.0
->>>>>>> 30090918
 
 
 # Which compiler to use:
