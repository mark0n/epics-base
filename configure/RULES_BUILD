--- conflicted
+++ resolved
@@ -197,7 +197,7 @@
 
 $(TESTPRODNAME) $(PRODNAME): $(PRODUCT_OBJS) $(PROD_RESS) $(PROD_DEPLIBS)
 
-$(TESTPRODNAME) $(PRODNAME):%$(EXE):
+$(TESTPRODNAME) $(PRODNAME): %$(EXE):
 	@$(RM) $@
 	$(DEBUGCMD) $(LINK.cpp)
 	$(MT_EXE_COMMAND)
@@ -218,9 +218,6 @@
 	@$(RM) $@
 	$(HDEPENDS.cpp) $<
 
-<<<<<<< HEAD
-%$(OBJ): %.c
-=======
 # Cancel GNUMake's built-in rules, which don't have our _INC
 # dependencies so could get used in some circumstances (gdd)
 %.o : %.c
@@ -228,26 +225,14 @@
 %.o : %.cpp
 
 %$(OBJ): %.c $(COMMON_INC) $(INSTALL_INC)
-	@$(HDEPENDS_CMD)
->>>>>>> e1eac665
 	@$(RM) $@
 	$(COMPILE.c) -c $<
 
-<<<<<<< HEAD
-%$(OBJ): %.cc
-=======
 %$(OBJ): %.cc $(COMMON_INC) $(INSTALL_INC)
-	@$(HDEPENDS_CMD)
->>>>>>> e1eac665
 	@$(RM) $@
 	$(COMPILE.cpp) -c $<
 
-<<<<<<< HEAD
-%$(OBJ): %.cpp
-=======
 %$(OBJ): %.cpp $(COMMON_INC) $(INSTALL_INC)
-	@$(HDEPENDS_CMD)
->>>>>>> e1eac665
 	@$(RM) $@
 	$(COMPILE.cpp) -c $<
 
