#*************************************************************************
# Copyright (c) 2011 UChicago Argonne LLC, as Operator of Argonne
#     National Laboratory.
# Copyright (c) 2002 The Regents of the University of California, as
#     Operator of Los Alamos National Laboratory.
# EPICS BASE is distributed subject to a Software License Agreement found
# in file LICENSE that is included with this distribution.
#*************************************************************************
#
#  CONFIG_COMMON
#
#  This file is to be maintained by the community.
#
# Common Configuration Information

#-------------------------------------------------------
# POSIX is OS default
POSIX=YES

#-------------------------------------------------------
# Divider symbol
DIVIDER = .

#-------------------------------------------------------
# Build architectures

# CROSS1 will be defined only when CROSS_COMPILER_HOST_ARCHS is NOT defined
CROSS1 = $(CROSS_COMPILER_TARGET_ARCHS$(word 1,$(CROSS_COMPILER_HOST_ARCHS)))

# CROSS2 will be defined only when CROSS_COMPILER_HOST_ARCHS is defined
# and EPICS_HOST_ARCH is one of its words
CROSS2 = $(CROSS_COMPILER_TARGET_ARCHS$(filter-out 1,$(words $(filter $(EPICS_HOST_ARCH),$(CROSS_COMPILER_HOST_ARCHS)))))

BUILD_ARCHS = $(EPICS_HOST_ARCH) $(CROSS1) $(CROSS2)

#-------------------------------------------------------
# Default for perl if it's on the PATH,
# otherwise override this in os/CONFIG_SITE.<host_arch>.Common
PERL = perl -CSD

PYTHON = python

#-------------------------------------------------------
# Check configure/RELEASE file for consistency
CHECK_RELEASE_YES = checkRelease
CHECK_RELEASE_NO = noCheckRelease
CHECK_RELEASE_WARN = warnRelease

#-------------------------------------------------------
# GNU directory
# GNU_DIR definition is here because it is used to find
# READLINE library even if GNU compiler is not used
GNU_DIR = /usr

#-------------------------------------------------------
# Directories

INSTALL_LOCATION            = $(TOP)

INSTALL_LOCATION_LIB        = $(INSTALL_LOCATION)/lib
INSTALL_LOCATION_BIN        = $(INSTALL_LOCATION)/bin

INSTALL_HOST_BIN            = $(INSTALL_LOCATION_BIN)/$(EPICS_HOST_ARCH)
INSTALL_HOST_LIB            = $(INSTALL_LOCATION_LIB)/$(EPICS_HOST_ARCH)

INSTALL_INCLUDE             = $(INSTALL_LOCATION)/include
INSTALL_DOC                 = $(INSTALL_LOCATION)/doc
INSTALL_HTML                = $(INSTALL_LOCATION)/html
INSTALL_TEMPLATES           = $(INSTALL_LOCATION)/templates
INSTALL_DBD                 = $(INSTALL_LOCATION)/dbd
INSTALL_DB                  = $(INSTALL_LOCATION)/db
INSTALL_CONFIG              = $(INSTALL_LOCATION)/configure

# Directory for OS independant build created files
COMMON_DIR = ../O.Common

# IOC's absolute path to $(TOP), may be overridden inside the application
IOCS_APPL_TOP               = $(shell $(FULLPATHNAME) $(INSTALL_LOCATION))

#-------------------------------------------------------
<<<<<<< HEAD
# Silencing the build - suppress messages during 'make -s'
NOP = :
ECHO = @$(if $(findstring s,$(MFLAGS)),$(NOP),echo)
QUIET_FLAG := $(if $(findstring s,$(MFLAGS)),-q,)

#-------------------------------------------------------
# Convert 'make -q' flag into '-i' for genVersionHeader.pl
QUESTION_FLAG := $(if $(findstring q,$(MFLAGS)),-i,)
=======
# Make echo output - suppress echoing if '-s' flag was given
NOP = :
ECHO = @$(if $(filter -s,$(MFLAGS)),$(NOP),echo)
>>>>>>> dd9f38d7

#-------------------------------------------------------
ifdef T_A

INSTALL_LIB                 = $(INSTALL_LOCATION_LIB)/$(T_A)
INSTALL_SHRLIB              = $(INSTALL_LOCATION_LIB)/$(T_A)
INSTALL_TCLLIB              = $(INSTALL_LOCATION_LIB)/$(T_A)
INSTALL_BIN                 = $(INSTALL_LOCATION_BIN)/$(T_A)

# Directories for libraries
SHRLIB_SEARCH_DIRS          = $(INSTALL_LIB)

#-------------------------------------------------------
# Ext, app, and module configure dir targets
CONFIG_INSTALLS += ../RULES_BUILD ../RELEASE*

#-------------------------------------------------------
# Cross compile default, HOST or CROSS, CONFIG.crossCommon will override
BUILD_CLASS = HOST

#-------------------------------------------------------
# Build defaults, CONFIG_SITE, CONFIG, or os/CONFIG* will override
STATIC_BUILD=NO
SHARED_LIBRARIES=YES
HOST_OPT=YES
CROSS_OPT=YES
HOST_WARN=YES
CROSS_WARN=YES
GNU=NO

#-------------------------------------------------------
# Run checkRelease in $(TOP)/configure/O.*
CONFIG_TARGETS += $(CHECK_RELEASE_$(CHECK_RELEASE))

#-------------------------------------------------------
# Prefix and suffix
DEP = .d
OBJ = .o
CMPLR_SUFFIX =
CMPLR_PREFIX =
LIB_PREFIX =
LIB_SUFFIX =
SHRLIB_PREFIX = $(LIB_PREFIX)
DLLSTUB_PREFIX = $(LIB_PREFIX)
DLLSTUB_SUFFIX = $(LIB_SUFFIX)

BUILDLIB_PREFIX_YES = $(DLLSTUB_PREFIX)
BUILDLIB_PREFIX_NO  = $(LIB_PREFIX)
BUILDLIB_SUFFIX_YES = $(DLLSTUB_SUFFIX)
BUILDLIB_SUFFIX_NO  = $(LIB_SUFFIX)
BUILDLIB_PREFIX = $(BUILDLIB_PREFIX_$(SHARED_LIBRARIES))
BUILDLIB_SUFFIX = $(BUILDLIB_SUFFIX_$(SHARED_LIBRARIES))

#--------------------------------------------------
# vpath directories
POSIX_YES = os/posix
GENERIC_SRC_DIRS = .. $(SRC_DIRS)
OS_SRC_DIRS += . $(foreach dir, .. $(SRC_DIRS), \
       $(addprefix $(dir)/, os/$(OS_CLASS) $(POSIX_$(POSIX)) os/default ))
CMPLR_SRC_DIRS += . $(foreach dir, .. $(SRC_DIRS), \
       $(addprefix $(dir)/, compiler/$(CMPLR_CLASS) compiler/default ))
ALL_SRC_DIRS = $(CMPLR_SRC_DIRS) $(OS_SRC_DIRS) $(GENERIC_SRC_DIRS)

#--------------------------------------------------
# compile line include directories
INSTALL_INCLUDES += \
       -I$(INSTALL_INCLUDE)/compiler/$(CMPLR_CLASS) \
       -I$(INSTALL_INCLUDE)/os/$(OS_CLASS) \
       -I$(INSTALL_INCLUDE)
SRC_INCLUDES = -I$(COMMON_DIR) $(addprefix -I, $(wildcard $(ALL_SRC_DIRS)))

#--------------------------------------------------
# Target filename definitions
OBJSNAME = $(addsuffix $(OBJ),$(basename $(OBJS)))
PRODNAME = $(addsuffix $(EXE),$(basename $(PROD)))
TESTPRODNAME = $(addsuffix $(EXE),$(basename $(TESTPROD)))

SHRLIBNAME = $(SHRLIBNAME_$(SHARED_LIBRARIES))
TESTSHRLIBNAME = $(TESTSHRLIBNAME_$(SHARED_LIBRARIES))

#--------------------------------------------------
# obj files

TARGET_OBJS =  $($*_LDOBJS) $(addsuffix $(OBJ),$(basename $($*_OBJS) $($*_SRCS)))

PRODUCT_OBJS = $(addsuffix $(OBJ),$(basename $(SRCS) $(USR_SRCS) $(PROD_SRCS) $(USR_OBJS) $(PROD_OBJS)))
PROD_LD_OBJS = $(TARGET_OBJS) $(PRODUCT_OBJS)

LIBRARY_OBJS = $(addsuffix $(OBJ),$(basename $(SRCS) $(USR_SRCS) $(LIB_SRCS) $(LIBSRCS) $(USR_OBJS) $(LIB_OBJS)))
LIBRARY_LD_OBJS = $(TARGET_OBJS) $(LIBRARY_OBJS)

#--------------------------------------------------
# Windows resource files

TARGET_RESS = $(if $(RES),$(addsuffix $(RES),$(basename $($*_RCS))),)

PROD_RESS = $(if $(RES),$(addsuffix $(RES),$(basename $(RCS) $(PROD_RCS))),)
PROD_LD_RESS = $(TARGET_RESS) $(PROD_RESS)

LIBRARY_RESS = $(if $(RES),$(addsuffix $(RES),$(basename $(RCS) $(LIB_RCS) $(LIBRARY_RCS))),)
LIBRARY_LD_RESS = $(TARGET_RESS) $(LIBRARY_RESS)

#--------------------------------------------------
# C preprocessor, compiler, and linker flag defaults

# Target architecture specific flags
ARCH_DEP_CPPFLAGS =
ARCH_DEP_CFLAGS =
ARCH_DEP_CXXFLAGS = $(ARCH_DEP_CFLAGS)
ARCH_DEP_LDFLAGS =
ARCH_DEP_LDLIBS =

# Target operating system specific flags
OP_SYS_CPPFLAGS =
OP_SYS_CFLAGS =
OP_SYS_CXXFLAGS = $(OP_SYS_CFLAGS)
OP_SYS_LDFLAGS =
OP_SYS_INCLUDES =

# Makefile specific flags
USR_INCLUDES =
USR_CFLAGS =
USR_CXXFLAGS =
USR_LDFLAGS =
USR_LIBS =
USR_CPPFLAGS =
USR_DBDFLAGS =
USR_ARFLAGS =

# Variables to be set only on the command-line:
# CMD_INCLUDES =
# CMD_CFLAGS =
# CMD_CXXFLAGS =
# CMD_LDFLAGS =
# CMD_CPPFLAGS =
# CMD_DBFLAGS =
# CMD_DBDFLAGS =
# CMD_ARFLAGS =

# Debug specific options
DEBUG_CPPFLAGS =
DEBUG_CFLAGS =
DEBUG_CXXFLAGS = $(DEBUG_CFLAGS)
DEBUG_LDFLAGS =
DEBUG_LDLIBS =

# Target specific options
TARGET_INCLUDES = $($(basename $@)_INCLUDES_$(T_A))
TARGET_CFLAGS = $($(basename $@)_CFLAGS_$(T_A))
TARGET_CXXFLAGS = $($(basename $@)_CXXFLAGS_$(T_A))
TARGET_CPPFLAGS = $($(basename $@)_CPPFLAGS_$(T_A))

TARGET_INCLUDES += $($(basename $@)_INCLUDES_$(OS_CLASS)) $($(basename $@)_INCLUDES)
TARGET_CFLAGS += $($(basename $@)_CFLAGS_$(OS_CLASS)) $($(basename $@)_CFLAGS)
TARGET_CXXFLAGS += $($(basename $@)_CXXFLAGS_$(OS_CLASS)) $($(basename $@)_CXXFLAGS)
TARGET_CPPFLAGS += $($(basename $@)_CPPFLAGS_$(OS_CLASS)) $($(basename $@)_CPPFLAGS)

TARGET_LDFLAGS = $($*_LDFLAGS)

# Warnings flags
WARN_CPPFLAGS = $(WARN_CPPFLAGS_$($(BUILD_CLASS)_WARN))
WARN_CFLAGS = $(WARN_CFLAGS_$($(BUILD_CLASS)_WARN))
WARN_CXXFLAGS = $(WARN_CXXFLAGS_$($(BUILD_CLASS)_WARN))

# Optimization flags
OPT_CPPFLAGS = $(OPT_CPPFLAGS_$($(BUILD_CLASS)_OPT))
OPT_CFLAGS = $(OPT_CFLAGS_$($(BUILD_CLASS)_OPT))
OPT_CXXFLAGS = $(OPT_CXXFLAGS_$($(BUILD_CLASS)_OPT))

# Static build flags
STATIC_CFLAGS = $(STATIC_CFLAGS_$(STATIC_BUILD))
STATIC_CXXCFLAGS = $(STATIC_CXXFLAGS_$(STATIC_BUILD))
STATIC_LDFLAGS = $(STATIC_LDFLAGS_$(STATIC_BUILD))
STATIC_LDLIBS = $(STATIC_LDLIBS_$(STATIC_BUILD))

#--------------------------------------------------
# cflags for shared library src files (from SHRLIB_CFLAGS)
LIBRARY_SRCS=$(basename $(foreach lib,$(LIBRARY) $(TESTLIBRARY) $(LOADABLE_LIBRARY),$($(lib)_OBJSNAME) $(LIBRARY_OBJS)))
LIBRARY_SRC_CFLAGS=$($(patsubst $*,SHRLIB,$(findstring $*,$(LIBRARY_SRCS)))_CFLAGS)

#--------------------------------------------------
# prefix, suffix, and ldflags for loadable shared libraries
TARGET_LIB_LDFLAGS=$($(patsubst $*,LOADABLE_,$(findstring $*,$(LOADABLE_LIBRARY)))SHRLIB_LDFLAGS)
LOADABLE_SHRLIB_PREFIX=$(SHRLIB_PREFIX)
LOADABLE_SHRLIB_SUFFIX=$(SHRLIB_SUFFIX)

#--------------------------------------------------
# Command-line input support default
COMMANDLINE_LIBRARY = EPICS
OP_SYS_LDLIBS += $(LDLIBS_$(COMMANDLINE_LIBRARY))
OP_SYS_LDFLAGS += $(LDFLAGS_$(COMMANDLINE_LIBRARY))
RUNTIME_LDFLAGS += $(RUNTIME_LDFLAGS_$(COMMANDLINE_LIBRARY))

#--------------------------------------------------
# Flags

INCLUDES = -I. $(SRC_INCLUDES) $(INSTALL_INCLUDES) $(RELEASE_INCLUDES)\
 $(TARGET_INCLUDES) $(USR_INCLUDES) $(CMD_INCLUDES) $(OP_SYS_INCLUDES)\
 $($(BUILD_CLASS)_INCLUDES)

CFLAGS = $($(BUILD_CLASS)_CFLAGS) $(POSIX_CFLAGS) $(OPT_CFLAGS)\
 $(DEBUG_CFLAGS) $(PIPE_CFLAGS) $(WARN_CFLAGS) $(TARGET_CFLAGS)\
 $(USR_CFLAGS) $(CMD_CFLAGS) $(ARCH_DEP_CFLAGS) $(CODE_CFLAGS)\
 $(STATIC_CFLAGS) $(OP_SYS_CFLAGS) $(LIBRARY_SRC_CFLAGS)

CXXFLAGS = $($(BUILD_CLASS)_CXXFLAGS) $(POSIX_CXXFLAGS) $(OPT_CXXFLAGS)\
 $(DEBUG_CXXFLAGS) $(PIPE_CFLAGS) $(WARN_CXXFLAGS) $(TARGET_CXXFLAGS)\
 $(USR_CXXFLAGS) $(CMD_CXXFLAGS) $(ARCH_DEP_CXXFLAGS) $(CODE_CXXFLAGS)\
 $(STATIC_CXXCFLAGS) $(OP_SYS_CXXFLAGS) $(LIBRARY_SRC_CFLAGS)

LDFLAGS = $(OPT_LDFLAGS) $(TARGET_LDFLAGS) $(USR_LDFLAGS) $(CMD_LDFLAGS)\
 $(POSIX_LDFLAGS) $(ARCH_DEP_LDFLAGS) $(DEBUG_LDFLAGS) $(OP_SYS_LDFLAGS)\
 $($(BUILD_CLASS)_LDFLAGS) $(RUNTIME_LDFLAGS) $(CODE_LDFLAGS)

LDLIBS = $(POSIX_LDLIBS) $(ARCH_DEP_LDLIBS) $(DEBUG_LDLIBS) $(OP_SYS_LDLIBS)\
 $(GNU_LDLIBS_$(GNU))

CPPFLAGS = $($(BUILD_CLASS)_CPPFLAGS) $(POSIX_CPPFLAGS) $(OPT_CPPFLAGS)\
 $(DEBUG_CPPFLAGS) $(WARN_CPPFLAGS) $(BASE_CPPFLAGS) $(TARGET_CPPFLAGS)\
 $(USR_CPPFLAGS) $(CMD_CPPFLAGS) $(ARCH_DEP_CPPFLAGS) $(OP_SYS_CPPFLAGS)\
 $(OP_SYS_INCLUDE_CPPFLAGS) $(CODE_CPPFLAGS) $(API_CPPFLAGS)

#--------------------------------------------------
# ar definition default
ARFLAGS =
ARCMD = $(AR) $(ARFLAGS) $(USR_ARFLAGS) $(CMD_ARFLAGS) $@  $(LIBRARY_LD_OBJS)

#--------------------------------------------------
# 'Munch' link-edit
MUNCH_CMD = $(LD) $(MUNCH_LDFLAGS) -o $@ $^

#--------------------------------------------------
# LEX default options
#
# Allow 8-bit characters
LEXOPT += -8
# Generate an "interactive" scanner, solves problems at EOF.
LEXOPT += -I

#--------------------------------------------------
# Build compile line here

COMPILE.c   = $(CC) $(CPPFLAGS) $(CFLAGS) $(INCLUDES)
COMPILE.cpp = $(CCC) $(CPPFLAGS) $(CXXFLAGS) $(INCLUDES)

#--------------------------------------------------
# C preprocessor command
PREPROCESS.cpp = $(CPP) $(CPPFLAGS) $(INCLUDES) $< > $@

#--------------------------------------------------
# genVersion header defaults

# C macro name
GENVERSIONMACRO = VCSVERSION
# C macro default value (empty to use date+time)
GENVERSIONDEFAULT =

#--------------------------------------------------
# Header dependency file generation

HDEPENDS_METHOD = MKMF

HDEPENDS_MKMFFLAGS = -m $@ $(INCLUDES) $*$(OBJ)
HDEPENDS_MKMF.c   = $(MKMF) $(HDEPENDS_FLAGS) $(HDEPENDS_MKMFFLAGS)
HDEPENDS_MKMF.cpp = $(MKMF) $(HDEPENDS_FLAGS) $(HDEPENDS_MKMFFLAGS)

HDEPENDS_COMP.c   = $(COMPILE.c) $(HDEPENDS_COMPFLAGS) $(HDEPENDS_ARCHFLAGS)
HDEPENDS_COMP.cpp = $(COMPILE.cpp) $(HDEPENDS_COMPFLAGS) $(HDEPENDS_ARCHFLAGS)

HDEPENDS.c = $(HDEPENDS_$(HDEPENDS_METHOD).c)
HDEPENDS.cpp = $(HDEPENDS_$(HDEPENDS_METHOD).cpp)

#--------------------------------------------------
# Dependency files

TARGET_SRCS = $(foreach name, \
    $(TESTPROD) $(PROD) $(TESTLIBRARY) $(LIBRARY) $(LOADABLE_LIBRARY), \
    $($(name)_SRCS))
SRC_FILES = $(LIB_SRCS) $(LIBSRCS) $(SRCS) $(USR_SRCS) $(PROD_SRCS) $(TARGET_SRCS)
HDEPENDS_FILES = $(addsuffix $(DEP),$(notdir $(basename $(SRC_FILES))))

#--------------------------------------------------
# Deprecated and no longer used in Base

PATH_FILTER = $(1)$(warning PATH_FILTER is deprecated; used for $(1))

#---------------------------------------------------------------
# Names of installed items
#
#	each list starts with the destination directory name(s)
#	to make sure it's there

INSTALL_PROD = $(PRODNAME:%= $(INSTALL_BIN)/%)
INSTALL_LIBS = $(LIBNAME:%=$(INSTALL_LIB)/%)
INSTALL_MUNCHS = $(MUNCHNAME:%=$(INSTALL_BIN)/%)
INSTALL_SHRLIBS = $(SHRLIBNAME:%=$(INSTALL_SHRLIB)/%)
INSTALL_LOADABLE_SHRLIBS = $(LOADABLE_SHRLIBNAME:%=$(INSTALL_SHRLIB)/%)
INSTALL_DLLSTUB_LIBS = $(DLLSTUB_LIBNAME:%=$(INSTALL_LIB)/%)
INSTALL_TCLLIBS = $(TCLLIBNAME:%=$(INSTALL_TCLLIB)/%)
INSTALL_TCLINDEX = $(TCLINDEX:%=$(INSTALL_TCLLIB)/%)
INSTALL_SCRIPTS = $(SCRIPTS:%= $(INSTALL_BIN)/%)
INSTALL_OBJS = $(OBJSNAME:%= $(INSTALL_BIN)/%)

INSTALL_DOCS = $(DOCS:%= $(INSTALL_DOC)/%)
INSTALL_HTMLS = $(HTMLS:%= $(INSTALL_HTML)/$(HTMLS_DIR)/%)

INSTALL_TEMPLATE = $(addprefix $(INSTALL_TEMPLATES_SUBDIR)/, \
                   $(subst $(CONFIG),top/configure,$(TEMPLATES)))
INSTALL_CONFIGS = $(CONFIGS:%= $(INSTALL_CONFIG)/%)

INSTALL_BIN_INSTALLS = $(addprefix $(INSTALL_BIN)/,$(notdir $(BIN_INSTALLS)))
INSTALL_LIB_INSTALLS = $(addprefix $(INSTALL_LIB)/,$(notdir $(LIB_INSTALLS)))

#---------------------------------------------------------------
# Installed file permissions
BIN_PERMISSIONS = 555
LIB_PERMISSIONS = 444
SHRLIB_PERMISSIONS = 555
INSTALL_PERMISSIONS = 444

#---------------------------------------------------------------
#
# auto determine the directory paths that things are installed to
# RULES:
# 0) found in any one of several compiler specific paths
#       => install to $(INSTALL_INCLUDE)/compiler/$(CMPLR_CLASS)
# 1) not found in (0) and found in any one of several OS specific paths
#       => install to $(INSTALL_INCLUDE)/os/$(OS_CLASS)
# 2) not found in (1) and found in generic paths
#       => install to $(INSTALL_INCLUDE)
# 3) not found in (1) or (2) then may be (not yet) computer generated
#       => install into $(INSTALL_INCLUDE)/os/$(OS_CLASS) and let
#       build rules work on vpath
#
# These rules guarantee that the users include from
# no more than three directories
#
INSTALL_INC += $(foreach inc, $(INC), \
    $(firstword \
        $(CMPLR_INSTALL_INC) \
        $(OS_INSTALL_INC) \
        $(GENERIC_INSTALL_INC) \
        $(GENERATED_INSTALL_INC) ) )
INSTALL_INC += $(addprefix $(INSTALL_INCLUDE)/os/$(OS_CLASS)/, $(INC_$(OS_CLASS)) )

#
# Rule 0
#
CMPLR_INSTALL_INC = $(addprefix $(INSTALL_INCLUDE)/compiler/$(CMPLR_CLASS)/, $(INSTALL_INC_jjj) )
INSTALL_INC_jjj = $(foreach dir, $(CMPLR_SRC_DIRS), $(INSTALL_INC_iii)  )
INSTALL_INC_iii = $(subst $(dir)/, , $(INSTALL_INC_hhh) )
INSTALL_INC_hhh = $(wildcard $(addsuffix /$(inc), $(dir)) )

#
# Rule 1
#
OS_INSTALL_INC = $(addprefix $(INSTALL_INCLUDE)/os/$(OS_CLASS)/, $(INSTALL_INC_ggg) )
INSTALL_INC_ggg = $(foreach dir, $(OS_SRC_DIRS), $(INSTALL_INC_fff)  )
INSTALL_INC_fff = $(subst $(dir)/, , $(INSTALL_INC_eee) )
INSTALL_INC_eee = $(wildcard $(addsuffix /$(inc), $(dir)) )

#
# Rule 2
#
GENERIC_INSTALL_INC = $(addprefix $(INSTALL_INCLUDE)/, $(INSTALL_INC_ccc) )
INSTALL_INC_ccc = $(foreach dir, .. $(SRC_DIRS), $(INSTALL_INC_bbb)  )
INSTALL_INC_bbb = $(subst $(dir)/, , $(INSTALL_INC_aaa) )
INSTALL_INC_aaa = $(wildcard $(addsuffix /$(inc), $(dir)) )

#
# Rule 3
#
GENERATED_INSTALL_INC = $(INSTALL_INCLUDE)/$(inc)

COMMON_INC += $(filter $(COMMON_DIR)/%, $(foreach file, $(INC), \
    $(firstword  $(SOURCE_INC) $(COMMON_DIR)/$(file) ) ) )
SOURCE_INC = $(wildcard $(file) $(SOURCE_INC_bbb) )
SOURCE_INC_bbb = $(foreach dir, $(ALL_SRC_DIRS), $(SOURCE_INC_aaa)  )
SOURCE_INC_aaa = $(addsuffix /$(file), $(dir) )

endif<|MERGE_RESOLUTION|>--- conflicted
+++ resolved
@@ -78,20 +78,14 @@
 IOCS_APPL_TOP               = $(shell $(FULLPATHNAME) $(INSTALL_LOCATION))
 
 #-------------------------------------------------------
-<<<<<<< HEAD
 # Silencing the build - suppress messages during 'make -s'
 NOP = :
-ECHO = @$(if $(findstring s,$(MFLAGS)),$(NOP),echo)
-QUIET_FLAG := $(if $(findstring s,$(MFLAGS)),-q,)
+ECHO = @$(if $(filter -s,$(MFLAGS)),$(NOP),echo)
+QUIET_FLAG := $(if $(filter -s,$(MFLAGS)),-q,)
 
 #-------------------------------------------------------
 # Convert 'make -q' flag into '-i' for genVersionHeader.pl
-QUESTION_FLAG := $(if $(findstring q,$(MFLAGS)),-i,)
-=======
-# Make echo output - suppress echoing if '-s' flag was given
-NOP = :
-ECHO = @$(if $(filter -s,$(MFLAGS)),$(NOP),echo)
->>>>>>> dd9f38d7
+QUESTION_FLAG := $(if $(filter -q,$(MFLAGS)),-i,)
 
 #-------------------------------------------------------
 ifdef T_A
